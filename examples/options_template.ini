--- conflicted
+++ resolved
@@ -27,58 +27,10 @@
 
 num_runs: 1
 
-<<<<<<< HEAD
-algorithm_type: general
-
-software: bumps
-          dfo
-          minuit
-          ralfit
-          scipy
-          scipy_ls
-=======
-# jac_method: This sets the options type of Jacobian used. Note: currently
-#             only numerical Jacobians are implemented.
-#             'analytic' - This uses the analytic Jacobian extracted from the
-#                          fitting problem.
-#             'SciPyFD' - denotes the use of SciPy's finite difference
-#                         Jacobian approximations.
-# Note: Currently analytic Jacobians are available are only available for
-#       problems that use the cutest parser, which are currently in the
-#       directories 'SIF' and 'DIAMOND_SIF'.
-#default 'SciPyFD'
-#jac_method: SciPyFD
-
-# num_method: Sets the numerical method within used after setting the
-#             jac_method.
-#             Currently scipy.optimize._numdiff.approx_derivative are the only
-#             methods implemented to calculate finite difference Jacobians.
-#             Scipy options are given as below:
-#             '2point' - use the first order accuracy forward or backward
-#                        difference.
-#             '3point' - use central difference in interior points and the
-#                        second order accuracy forward or backward difference
-#                        near the boundary.
-#             'cs' - use a complex-step finite difference scheme. This assumes
-#                    that the user function is real-valued and can be
-#                    analytically continued to the complex plane. Otherwise,
-#                    produces bogus results.
-# Note: 'num_method' is ignored when choosing 'jac_method' to be 'analytic'
-#default '2point'
-#num_method: 2point
->>>>>>> b4a6d164
-
-##############################################################################
-# The plotting section contains options to control how results are presented
-##############################################################################
 [PLOTTING]
 
 make_plots: no
 
-##############################################################################
-# The logging section contains options to control how fitbenchmarking logs
-# information.
-##############################################################################
 [LOGGING]
 
 external_output: no