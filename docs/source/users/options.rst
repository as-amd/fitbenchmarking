--- conflicted
+++ resolved
@@ -16,165 +16,17 @@
 These will be used when no other values are given for any of the options,
 the values for these can be seen at the end of this document.
 
-<<<<<<< HEAD
-
-Available options are ``"dfogn"``, ``"gsl"``, ``"mantid"``, ``"minuit"``, ``""ralfit""``, ``"sasview"``,
-and ``"scipy"``.
-=======
 The options file must be a `.ini` formatted file
 (`see here <https://docs.python.org/3/library/configparser.html#supported-ini-file-structure>`__),
 and a good reference for this can be
 found in the examples, as well as at the bottom of this document.
->>>>>>> 4b98222b
-
 
 ----------------
-<<<<<<< HEAD
-The dataset(s) to use as a list of strings.
-This is used in the example script to get the data directory,
-which is then in turn used in the software.
-
-Software Options
-================
-The second set of options is controlled by the software_options argument.
-These can be set in either the ``software_options`` dictionary,
-or an options file (with the filename in the ``software_options`` dictionary).
-
-Note: If you are using the example script,
-the options filename can be passed in as the first argument.
-
-The options that can be used with the options file are:
-
-``minimizers``
---------------
-Minimizers to be used with the software can be specified.
-This should be a dictionary with key value as the software,
-and value as a list of minimizers.
-
-e.g.
-
-.. code-block:: python
-
-    {"scipy": ["dogbox", "lm", "trf"],
-     "sasview": ["amoeba", ...]
-    }
-
-Available minimizers are:
-
-GSL:
-  - ``"lmsder"``
-  - ``"lmder"``
-  - ``"nmsimplex"``
-  - ``"nmsimplex2"``
-  - ``"conjugate_pr"``
-  - ``"conjugate_fr"``
-  - ``"bfgs"``
-  - ``"bfgs2"``
-  - ``"steepest_descent"``
-
-  Information about these can be found on the
-  `pyGSL website
-    <https://sourceforge.net/projects/pygsl/>`__
-  or the GSL documentation for
-  `multidimensional minimization <https://www.gnu.org/software/gsl/doc/html/multimin.html>`__
-  or `nonlinear least-squares fitting <https://www.gnu.org/software/gsl/doc/html/nls.html>`__
-  
-  
-Mantid:
-  - ``"BFGS"``
-  - ``"Conjugate gradient (Fletcher-Reeves imp.)"``
-  - ``"Conjugate gradient (Polak-Ribiere imp.)"``
-  - ``"Damped GaussNewton"``
-  - ``"Levenberg-Marquardt"``
-  - ``"Levenberg-MarquardtMD"``
-  - ``"Simplex"``
-  - ``"SteepestDescent"``
-  - and ``"Trust Region"``
-
-  Information about these can be found on the
-  `Mantid documentation
-  <https://docs.mantidproject.org/nightly/fitting/fitminimizers/>`__
-
-Minuit:
-  - ``"minuit"``
-
-  Information about this can be found on the
-  `Minuit documentation
-  <http://iminuit.readthedocs.org>`__
-
-SasView (bumps):
-  - ``"amoeba"``
-  - ``"de"``
-  - ``"lm"``
-  - ``"mp"``
-  - ``"newton"``
-  - and ``"pt"``
-
-  Information about these can be found on the
-  `Bumps documentation
-  <https://bumps.readthedocs.io/en/latest/guide/optimizer.html>`__
-
-
-Scipy:
-  - ``"dogbox"``
-  - ``"lm"``
-  - and ``"trf"``
-
-
-  Information about these can be found on the
-  `Scipy documentation
-  <https://docs.scipy.org/doc/scipy/reference/generated/scipy.optimize.least_squares.html>`__
-
-DFO-GN:
-  - ``"dfogn"``
-
-  Information about this can be found on the
-  `DFO-GN documentation
-  <http://people.maths.ox.ac.uk/robertsl/dfogn/>`__
-
-
-RALfit:
-  - ``"gn"`` (Gauss-Newton within a trust region)
-  - ``"gn_reg"`` (Gauss-Newton with regularization)
-  - ``"hybrid"`` (Hybrid method within a trust region)
-  - ``"hybrid_reg"`` (Hybrid method with regularization)
-
-  Information about this can be found on the
-  `RALfit documentation
-  <https://ralfit.readthedocs.io/projects/Python/en/latest/>`__
-
-
-``comparison_mode``
--------------------
-The comparison mode is used when displaying results to select the value
-displayed in the tables.
-
-Available options are ``"abs"``, ``"rel"``, or ``"both"``.
-
-``"abs"``
-  Return absolute values.
-  This is the result you would expect from running the fitting independently.
-
-``"rel"``
-  Return relative values.
-  All results are scaled so that the best performing has a value of 1,
-  i.e. results indicate the factor difference between the best performing
-  minimizer and each of the other minimizers.
-
-``"both"``
-  Return both absolute and relative values.
-  Values will be shown as an absolute value followed by a relative value in
-  parentheses.
-
-
-``num_runs``
--------------------
-=======
 Options template
 ----------------
 This is a template you can use which contains information on each option
 available, as well as the defaults.
->>>>>>> 4b98222b
+
 
 
 .. include:: ../../../fitbenchmarking/utils/default_options.ini
