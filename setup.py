--- conflicted
+++ resolved
@@ -11,12 +11,6 @@
       url='http://github.com/fitbenchmarking/fitbenchmarking',
       license='GPL-3.0',
       packages=find_packages(),
-<<<<<<< HEAD
-      install_requires=['docutils', 'numpy<1.17', 'matplotlib<3.0',
-                        'scipy>=0.18,<1.3', 'bumps', 'sasmodels', 'lxml',
-                        'dfogn', 'pandas<=0.24.2', 'pytablewriter<=0.46.1',
-                        'iminuit','pygsl'],
-=======
       install_requires=['docutils',
                         'numpy<1.17',
                         'matplotlib<3.0',
@@ -28,8 +22,8 @@
                         'pytablewriter<=0.46.1',
                         'dfogn',
                         'iminuit',
+                        'pygsl',
                         'configparser'],
->>>>>>> 4b98222b
       zip_safe=False,
 
       cmdclass={
