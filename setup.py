from build.commands.installs import InstallExternals
from build.commands.help import Help
import glob
import os
from setuptools import find_packages, setup
import shutil

setup(name='FitBenchmarking',
      version='0.1.dev2',
      description='FitBenchmarking software',
      author='FitBenchmarking Team',
      url='http://github.com/fitbenchmarking/fitbenchmarking',
      license='GPL-3.0',
      entry_points={
          "console_scripts": [
              'fitbenchmarking = fitbenchmarking.cli.main:main'
          ]
      },
      packages=find_packages('./', exclude=('*mock*', '*test*')),
      install_requires=['docutils',
                        'numpy<1.17',
                        'matplotlib<3.0',
                        'scipy>=0.18,<1.3',
                        'bumps',
                        'sasmodels',
                        'lxml',
                        'pandas<=0.24.2',
                        'jinja2',
                        'pypandoc',
                        'dfogn',
                        'iminuit',
                        'pygsl',
                        'configparser',
<<<<<<< HEAD
                        'pycutest'],
=======
                        'jinja2'],
>>>>>>> 0dcb5605
      zip_safe=False,

      cmdclass={
          'externals': InstallExternals,
          'help': Help,
      },
      package_data={'fitbenchmarking': ['utils/default_options.ini']}
      )


# Clean up build files
CLEAN_FILES = ['./dist', './*.pyc', './*.tgz', './lib/*.egg-info']
CURDIR = os.path.abspath(os.curdir)

for path_spec in CLEAN_FILES:
    # Make paths absolute and relative to this path
    abs_paths = glob.glob(os.path.normpath(os.path.join(CURDIR, path_spec)))
    for path in [str(p) for p in abs_paths]:
        if not path.startswith(CURDIR):
            # Die if path in CLEAN_FILES is absolute + outside this directory
            raise ValueError("%s is not a path inside %s" % (path, CURDIR))
        print('removing %s' % os.path.relpath(path))
        shutil.rmtree(path)<|MERGE_RESOLUTION|>--- conflicted
+++ resolved
@@ -31,11 +31,8 @@
                         'iminuit',
                         'pygsl',
                         'configparser',
-<<<<<<< HEAD
-                        'pycutest'],
-=======
+                        'pycutest',
                         'jinja2'],
->>>>>>> 0dcb5605
       zip_safe=False,
 
       cmdclass={
