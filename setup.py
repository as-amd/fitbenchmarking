--- conflicted
+++ resolved
@@ -11,12 +11,6 @@
       url='http://github.com/fitbenchmarking/fitbenchmarking',
       license='GPL-3.0',
       packages=find_packages(),
-<<<<<<< HEAD
-      install_requires=['docutils', 'numpy<1.17', 'matplotlib<3.0',
-                        'scipy>=0.18,<1.3', 'bumps', 'sasmodels', 'lxml',
-                        'dfogn', 'jinja2', 'pandas<=0.24.2',
-                        'pytablewriter<=0.46.1', 'iminuit'],
-=======
       install_requires=['docutils',
                         'numpy<1.17',
                         'matplotlib<3.0',
@@ -25,11 +19,11 @@
                         'sasmodels',
                         'lxml',
                         'pandas<=0.24.2',
+                        'jinja2',
                         'pytablewriter<=0.46.1',
                         'dfogn',
                         'iminuit',
                         'configparser'],
->>>>>>> 6a2aa758
       zip_safe=False,
 
       cmdclass={
