from build.commands.installs import InstallExternals
from build.commands.help import Help
import glob
import os
from setuptools import find_packages, setup
import shutil

setup(name='FitBenchmarking',
      version='0.1.dev2',
      description='FitBenchmarking software',
      author='FitBenchmarking Team',
      url='http://github.com/fitbenchmarking/fitbenchmarking',
      license='GPL-3.0',
      entry_points={
          "console_scripts": [
              'fitbenchmarking = fitbenchmarking.cli.main:main'
          ]
      },
      packages=find_packages(exclude=('*mock*', '*test*')),
      install_requires=['docutils',
<<<<<<< HEAD
                        'numpy',
                        'matplotlib',
                        'scipy',
=======
                        'numpy<1.17',
                        'matplotlib<3.0, >=2.0',
                        'scipy>=0.18,<1.3',
>>>>>>> 051ec139
                        'bumps',
                        'sasmodels',
                        'lxml',
                        'pandas',
                        'jinja2',
                        'dfogn',
                        'DFO-LS',
                        'iminuit',
                        'configparser',
                        'jinja2',
                        'h5py'],
      zip_safe=False,

      cmdclass={
          'externals': InstallExternals,
          'help': Help,
      },
      package_data={'fitbenchmarking': ['utils/default_options.ini',
                                        'templates/*']}
      )


# Clean up build files
CLEAN_FILES = ['./dist', './*.pyc', './*.tgz', './lib/*.egg-info']
CURDIR = os.path.abspath(os.curdir)

for path_spec in CLEAN_FILES:
    # Make paths absolute and relative to this path
    abs_paths = glob.glob(os.path.normpath(os.path.join(CURDIR, path_spec)))
    for path in [str(p) for p in abs_paths]:
        if not path.startswith(CURDIR):
            # Die if path in CLEAN_FILES is absolute + outside this directory
            raise ValueError("%s is not a path inside %s" % (path, CURDIR))
        print('removing %s' % os.path.relpath(path))
        shutil.rmtree(path)<|MERGE_RESOLUTION|>--- conflicted
+++ resolved
@@ -1,9 +1,11 @@
-from build.commands.installs import InstallExternals
-from build.commands.help import Help
 import glob
 import os
+import shutil
+
 from setuptools import find_packages, setup
-import shutil
+
+from build.commands.help import Help
+from build.commands.installs import InstallExternals
 
 setup(name='FitBenchmarking',
       version='0.1.dev2',
@@ -18,15 +20,9 @@
       },
       packages=find_packages(exclude=('*mock*', '*test*')),
       install_requires=['docutils',
-<<<<<<< HEAD
                         'numpy',
-                        'matplotlib',
-                        'scipy',
-=======
-                        'numpy<1.17',
-                        'matplotlib<3.0, >=2.0',
-                        'scipy>=0.18,<1.3',
->>>>>>> 051ec139
+                        'matplotlib>=2.0',
+                        'scipy>=0.18',
                         'bumps',
                         'sasmodels',
                         'lxml',
@@ -45,8 +41,7 @@
           'help': Help,
       },
       package_data={'fitbenchmarking': ['utils/default_options.ini',
-                                        'templates/*']}
-      )
+                                        'templates/*']})
 
 
 # Clean up build files
@@ -59,6 +54,6 @@
     for path in [str(p) for p in abs_paths]:
         if not path.startswith(CURDIR):
             # Die if path in CLEAN_FILES is absolute + outside this directory
-            raise ValueError("%s is not a path inside %s" % (path, CURDIR))
-        print('removing %s' % os.path.relpath(path))
+            raise ValueError("{} is not a path inside {}".format(path, CURDIR))
+        print('removing {}'.format(os.path.relpath(path)))
         shutil.rmtree(path)