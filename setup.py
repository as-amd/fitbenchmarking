--- conflicted
+++ resolved
@@ -5,11 +5,7 @@
 
 
 setup(name='FitBenchmarking',
-<<<<<<< HEAD
-      version='1.0',
-=======
       version='0.1dev2',
->>>>>>> 6ba9ef5e
       description='Fit benchmarking software',
       author='ISIS Fit Benchmarking Team',
       url='http://github.com/mantidproject/fitbenchmarking',
