--- conflicted
+++ resolved
@@ -10,11 +10,7 @@
 import logging
 import os
 import pandas as pd
-<<<<<<< HEAD
 import webbrowser
-=======
-import pypandoc
->>>>>>> 148ba56a
 
 import fitbenchmarking
 from fitbenchmarking.results_processing import visual_pages
@@ -216,33 +212,15 @@
         table_style = table.style.applymap(colour_highlight)\
             .set_caption(title)
         root = os.path.dirname(inspect.getfile(fitbenchmarking))
-<<<<<<< HEAD
-        style_css = os.path.join(root, 'HTML_templates', 'style_sheet.css')
-
-        style = '<link rel="stylesheet" type="text/css"  ' \
-            'href="{0}" />'.format(style_css)
-        with open(name + 'html', "w") as f:
-            f.write(style)
-            f.write(table_style.render(table_styles=style_css))
-=======
         html_page_dir = os.path.join(root, 'HTML_templates')
         style_css = os.path.join(html_page_dir, 'style_sheet.css')
         env = Environment(loader=FileSystemLoader(html_page_dir))
         template = env.get_template("blank_page.html")
 
         output_file = name + 'html'
-
         with open(output_file, "w") as f:
             f.write(template.render(css_style_sheet=style_css))
             f.write(table_style.render())
-        # pypandoc can be installed without pandoc
-        try:
-            output = pypandoc.convert_file(name + 'html', 'rst')
-            with open(name + 'rst', "w") as f:
-                f.write(output)
-        except ImportError:
-            print('RST tables require Pandoc to be installed')
->>>>>>> 148ba56a
 
 
 def create_problem_level_index(options, table_names, group_name):
