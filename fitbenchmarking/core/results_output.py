--- conflicted
+++ resolved
@@ -4,10 +4,7 @@
 
 from __future__ import (absolute_import, division, print_function)
 from collections import OrderedDict
-<<<<<<< HEAD
 import docutils.core
-=======
->>>>>>> 802aa142
 import inspect
 import os
 import sys
@@ -177,13 +174,13 @@
     output_file = os.path.join(group_dir, '{}_index.html'.format(group_name))
     links = [v + "html" for v in table_names.values()]
     names = table_names.keys()
-<<<<<<< HEAD
 
     description = []
     main_dir = os.path.dirname(root)
     description_dir = os.path.join(
         main_dir, "docs", "source", "users", "output")
-
+    
+    # Generates specific table descriptions from docs
     reload(sys)
     sys.setdefaultencoding('utf-8')
     for n in names:
@@ -195,11 +192,13 @@
             output_str, writer_name='html')
         description.append(description_page['body'])
 
+    # Generates generic table description from docs
     filename = os.path.join(description_dir, "index.rst")
     with open(filename) as f:
         output_str = f.readlines()
     index_str = ""
     for i, o in enumerate(output_str):
+        # Removes toctree since docutils complains about is
         if i > 17:
             index_str += o
 
@@ -207,24 +206,12 @@
     index_page = docutils.core.publish_parts(
         index_str, writer_name='html')
     index = index_page['body']
-
-=======
-    descript_names = [n + "_description" for n in names]
-    description = []
-    for name in descript_names:
-        if name.upper() in globals().keys():
-            description.append(globals()[name.upper()])
-        else:
-            description.append('')
->>>>>>> 802aa142
+    
     with open(output_file, 'w') as fh:
         fh.write(template.render(
             css_style_sheet=style_css,
             group_name=group_name,
-<<<<<<< HEAD
             index=index,
-=======
->>>>>>> 802aa142
             table_type=names,
             links=links,
             description=description,
