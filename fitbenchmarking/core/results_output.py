"""
Functions that create the tables, support pages, figures, and indexes.
"""

from __future__ import (absolute_import, division, print_function)
from collections import OrderedDict
import copy
import inspect
<<<<<<< HEAD
from jinja2 import Environment, FileSystemLoader
=======
import logging
>>>>>>> 8a83f765
import os

from jinja2 import Environment, FileSystemLoader
import pandas as pd

import fitbenchmarking
from fitbenchmarking.results_processing import plots, visual_pages
from fitbenchmarking.utils import create_dirs


def save_results(options, results, group_name):
    """
<<<<<<< HEAD
    Create all results files and store them.
    Result files are plots, visual pages, tables, and index pages.
=======
    Saves the results of the fitting to html/txt tables.
>>>>>>> 8a83f765

    :param options : The options used in the fitting problem and plotting
    :type options : fitbenchmarking.utils.options.Options
    :param results : results nested array of objects
    :type results : list of list of
                    fitbenchmarking.utils.fitbm_result.FittingResult
    :param group_name : name of the problem group
    :type group_name : str

    :return: Path to directory of group results
    :rtype: str
    """
    _, group_dir, supp_dir, fig_dir = create_directories(options, group_name)
    best_results = preproccess_data(results)
    if options.make_plots:
        create_plots(options, results, best_results, group_name, fig_dir)
    visual_pages.create_visual_pages(options=options,
                                     results_per_test=results,
                                     group_name=group_name,
                                     support_pages_dir=supp_dir)
    table_names = create_results_tables(options,
                                        results,
                                        best_results,
                                        group_name,
                                        group_dir)
    create_problem_level_index(options, table_names, group_name, group_dir)

    return group_dir


def create_directories(options, group_name):
    """
    Create the directory structure ready to store the results

    :param options: The options used in the fitting problem and plotting
    :type options: fitbenchmarking.utils.options.Options
    :param group_name: name of the problem group
    :type group_name: str
    :return: paths to the top level results, group results, support pages,
             and figures directories
    :rtype: (str, str, str, str)
    """
    results_dir = create_dirs.results(options.results_dir)
    group_dir = create_dirs.group_results(results_dir, group_name)
    support_dir = create_dirs.support_pages(group_dir)
    figures_dir = create_dirs.figures(support_dir)
    return results_dir, group_dir, support_dir, figures_dir


def preproccess_data(results_per_test):
    """
    Preprocess data into the right format for printing and find the best result
    for each problem

    :param results_per_test: results nested array of objects
    :type results_per_test : list of list of
                             fitbenchmarking.utils.fitbm_result.FittingResult

    :return: The best result for each problem
    :rtype: list of fitbenchmarking.utils.fitbm_result.FittingResult
    """
    output = []
    for results in results_per_test:
        best_result = min(results, key=lambda x: x.chi_sq)
        min_chi_sq = best_result.chi_sq
        min_runtime = min([r.runtime for r in results])
        for r in results:
            r.min_chi_sq = min_chi_sq
            r.min_runtime = min_runtime
            r.set_colour_scale()
        output.append(best_result)
    return output


<<<<<<< HEAD
def create_plots(options, results, best_results, group_name, figures_dir):
    """
    Create a plot for each result and store in the figures directory

    :param options: The options used in the fitting problem and plotting
    :type options: fitbenchmarking.utils.options.Options
    :param results: results nested array of objects
    :type results : list of list of
                    fitbenchmarking.utils.fitbm_result.FittingResult
    :param best_results: best result for each problem
    :type best_results: list of
                        fitbenchmarking.utils.fitbm_result.FittingResult
    :param group_name: name of he problem group
    :type group_name: str
    :param figures_dir: Path to directory to store the figures in
    :type figures_dir: str
    """
    name_count = {}
    for best, prob_result in zip(best_results, results):
        name = best.problem.name
        name_count[name] = 1 + name_count.get(name, 0)
        count = name_count[name]

        plot = plots.Plot(problem=best.problem,
                          options=options,
                          count=count,
                          figures_dir=figures_dir)

        # Create a plot showing the initial guess and get filename
        initial_guess_path = plot.plot_initial_guess()

        # If none of the fits succeeded, params could be None
        # Otherwise, add the best fit to the plot
        if best.params is not None:
            plot.plot_best(best.minimizer, best.params)

        # For each result, if it succeeded, create a plot and add plot links to
        # the resuts object
        for result in prob_result:
            if result.params is not None:
                plot_path = plot.plot_fit(result.minimizer, result.params)
                result.figure_link = plot_path
            else:
                result.figure_error = 'Minimizer failed to produce any ' \
                    'parameters'
            result.start_figure_link = initial_guess_path


def create_results_tables(options, results, best_results, group_name,
                          group_dir):
    """
    Saves the results of the fitting to html/rst tables.
=======
    use_errors = options.use_errors
>>>>>>> 8a83f765

    :param options : The options used in the fitting problem and plotting
    :type options : fitbenchmarking.utils.options.Options
    :param results : results nested array of objects
    :type results : list of list of
                    fitbenchmarking.utils.fitbm_result.FittingResult
    :param best_results: best result for each problem
    :type best_results: list of
                        fitbenchmarking.utils.fitbm_result.FittingResult
    :param group_name : name of the problem group
    :type group_name : str
    :param group_dir : path to the directory where group results should be
                       stored
    :type group_dir : str

<<<<<<< HEAD
    :return: filepaths to each table
             e.g {'acc': <acc-table-filename>, 'runtime': ...}
    :rtype: dict
    """
    weighted_str = 'weighted' if options.use_errors else 'unweighted'
=======
    group_dir = create_dirs.restables_dir(options.results_dir, group_name)
    rel_group_dir = os.path.relpath(group_dir)
    linked_problems = visual_pages.create_linked_probs(
        results, group_name, rel_group_dir, options)
>>>>>>> 8a83f765

    table_names = OrderedDict()
    for suffix in options.table_type:
        table_names[suffix] = os.path.join(group_dir,
                                           '{0}_{1}_{2}_table.'.format(
                                               group_name,
                                               suffix,
                                               weighted_str))
    generate_tables(results, best_results, table_names, options.table_type)
    return table_names


def generate_tables(results_per_test, best_results, table_names, table_suffix):
    """
<<<<<<< HEAD
    Generates accuracy, runtime, and combined accuracy and runtime tables, with
    both normalised and absolute results in both rst and html.

    :param results_per_test : results nested array of objects
    :type results_per_test : list of list of
                             fitbenchmarking.utils.fitbm_result.FittingResult
    :param best_results: best result for each problem
    :type best_results: list of
                        fitbenchmarking.utils.fitbm_result.FittingResult
    :param table_names : list of table names
    :type table_names : list
=======
    Generates accuracy and runtime tables, with both normalised and absolute
    results, and summary tables in both txt and html.

    :param results_per_test : results nested array of objects
    :type results_per_test : list[list[list]]
    :param minimizers : array with minimizer names
    :type minimizers : list
    :param linked_problems : path to supporting pages
    :type linked_problems : list[str]
    :param table_name : list of table names
    :type table_name : list
>>>>>>> 8a83f765
    :param table_suffix : set output to be runtime or accuracy table
    :type table_suffix : str
    """
    table_titles = ["FitBenchmarking: {0} table".format(name)
                    for name in table_suffix]
    results_dict = create_results_dict(results_per_test)
    table = create_pandas_dataframe(results_dict, table_suffix)
    render_pandas_dataframe(table, best_results, table_names, table_titles)


def create_results_dict(results_per_test):
    """
    Generates a dictionary used to create HTML and txt tables.

    :param results_per_test : results nested array of objects
<<<<<<< HEAD
    :type results_per_test : list of list of
                             fitbenchmarking.utils.fitbm_result.FittingResult

    :return : A dictionary of results objects
    :rtype : dict
=======
    :type results_per_test : list[list[list]]
    :param linked_problems : paths to supporting pages
    :type linked_problems : list[str]

    :return : tuple(results, html_links)
               dictionary of results objects and
               html links for rending
    :rtype : tuple(dict, list)
>>>>>>> 8a83f765
    """

    results = OrderedDict()

    name_count = {}
    for prob_results in results_per_test:
        name = prob_results[0].problem.name
        name_count[name] = 1 + name_count.get(name, 0)
        count = name_count[name]

        prob_name = name + ' ' + str(count)
        results[prob_name] = prob_results
    return results


def create_pandas_dataframe(table_data, table_suffix):
    """
    Generates pandas data frame.

    :param table_data : dictionary containing results, i.e.,
                            {'prob1': [result1, result2, ...],
                             'prob2': [result1, result2, ...], ...}
    :type table_data : dict
    :param table_suffix : set output to be runtime or accuracy table
    :type table_suffix : list


    :return : dict(tbl, tbl_norm, tbl_combined) dictionary of
               pandas DataFrames containing results.
    :rtype : dict{pandas DataFrame, pandas DataFrame}
    """

    # This function is only used in the mapping, hence, it is defined here.
    def select_table(value, table_suffix):
        '''
        Selects either accuracy or runtime table.
        '''
        value.table_type = table_suffix
        value = copy.copy(value)
        return value

    tbl = pd.DataFrame.from_dict(table_data, orient='index')
    # Get minimizers from first row of objects to use as columns
    tbl.columns = [r.minimizer for r in tbl.iloc[0]]
    results = OrderedDict()
    for suffix in table_suffix:
        results[suffix] = tbl.applymap(lambda x: select_table(x, suffix))
    return results


def render_pandas_dataframe(table_dict, best_results, table_names,
                            table_title):
    """
    Generates html and txt page from pandas dataframes.

    :param table_dict : dictionary of DataFrame of the results
    :type table_dict : dict(pandas DataFrame, ...)
    :param best_results: best result for each problem
    :type best_results: list of
                        fitbenchmarking.utils.fitbm_result.FittingResult
    :param table_names : list of table names
    :type table_names : list
    :param table_title : list of table titles
    :type table_title : list
    """

    # Define functions that are used in calls to map over dataframes
    def colour_highlight(value):
        '''
        Colour mapping for visualisation of table
        '''
        colour = value.colour
        if isinstance(colour, list):
            # Use 4 colours in gradient to make gradient only change in centre
            # of cell
            colour_output = \
                'background-image: linear-gradient({0},{0},{1},{1})'.format(
                    colour[0], colour[1])
        else:
            colour_output = 'background-color: {0}'.format(colour)
        return colour_output

    def enable_link(result):
        '''
        Enable HTML links in values

        Note: Due to the way applymap works in DataFrames, this cannot make a
        change based on the state of the value

        :param result: The result object to update
        :type result: fitbenchmaring.utils.fitbm_result.FittingResult

        :return: The same result object after updating
        :rtype: fitbenchmarking.utils.fitbm_result.FittingResult
        '''
        result.html_print = True
        return result

    for name, title, table in zip(table_names.values(), table_title,
                                  table_dict.values()):
<<<<<<< HEAD
        # Update table indexes to link to the best support page
        index = ['<a  '
                 'href="{0}">{1}</a>'.format(b.support_page_link, i)
                 for b, i in zip(best_results, table.index)]
        table.index = index

        # Update table values to point to individual support pages
        table.applymap(enable_link)

        # Set colour on each cell and add title
=======

        with open(name + 'txt', "w") as f:
            f.write(table.to_string())

        table.index = html_links
>>>>>>> 8a83f765
        table_style = table.style.applymap(colour_highlight)\
            .set_caption(title)

        # Setup template for css
        root = os.path.dirname(inspect.getfile(fitbenchmarking))
        html_page_dir = os.path.join(root, 'HTML_templates')
        style_css = os.path.join(html_page_dir, 'style_sheet.css')
        env = Environment(loader=FileSystemLoader(html_page_dir))
        template = env.get_template("blank_page.html")

        # Write to html, then use pypandoc to convert to RST
        output_file = name + 'html'
        with open(output_file, "w") as f:
            f.write(template.render(css_style_sheet=style_css))
            f.write(table_style.render())
<<<<<<< HEAD
        # pypandoc can be installed without pandoc
        try:
            output = pypandoc.convert_file(output_file, 'rst')
            with open(name + 'rst', "w") as f:
                f.write(output)
        except ImportError:
            print('RST tables require Pandoc to be installed')
=======
>>>>>>> 8a83f765


def create_problem_level_index(options, table_names, group_name, group_dir):
    """
    Generates problem level index page.

    :param options : The options used in the fitting problem and plotting
    :type options : fitbenchmarking.utils.options.Options
    :param table_names : list of table names
    :type table_names : list
    :param group_name : name of the problem group
    :type group_name : str
    :param group_dir : Path to the directory where the index should be stored
    :type group_dir : str

    """
    root = os.path.dirname(inspect.getfile(fitbenchmarking))
    html_page_dir = os.path.join(root, 'HTML_templates')
    env = Environment(loader=FileSystemLoader(html_page_dir))
    style_css = os.path.join(html_page_dir, 'style_sheet.css')
    template = env.get_template("problem_index_page.html")

    output_file = os.path.join(group_dir, '{}_index.html'.format(group_name))
    with open(output_file, 'w') as fh:
        fh.write(template.render(
            css_style_sheet=style_css,
            group_name=group_name,
            acc="acc" in options.table_type,
            alink=table_names['acc'] +
                "html" if 'acc' in table_names else 0,
            runtime="runtime" in options.table_type,
            rlink=table_names['runtime'] +
                "html" if 'runtime' in table_names else 0,
            compare="compare" in options.table_type,
            clink=table_names['compare'] +
                "html" if 'compare' in table_names else 0))<|MERGE_RESOLUTION|>--- conflicted
+++ resolved
@@ -6,11 +6,6 @@
 from collections import OrderedDict
 import copy
 import inspect
-<<<<<<< HEAD
-from jinja2 import Environment, FileSystemLoader
-=======
-import logging
->>>>>>> 8a83f765
 import os
 
 from jinja2 import Environment, FileSystemLoader
@@ -23,12 +18,8 @@
 
 def save_results(options, results, group_name):
     """
-<<<<<<< HEAD
     Create all results files and store them.
     Result files are plots, visual pages, tables, and index pages.
-=======
-    Saves the results of the fitting to html/txt tables.
->>>>>>> 8a83f765
 
     :param options : The options used in the fitting problem and plotting
     :type options : fitbenchmarking.utils.options.Options
@@ -103,7 +94,6 @@
     return output
 
 
-<<<<<<< HEAD
 def create_plots(options, results, best_results, group_name, figures_dir):
     """
     Create a plot for each result and store in the figures directory
@@ -155,10 +145,7 @@
 def create_results_tables(options, results, best_results, group_name,
                           group_dir):
     """
-    Saves the results of the fitting to html/rst tables.
-=======
-    use_errors = options.use_errors
->>>>>>> 8a83f765
+    Saves the results of the fitting to html/txt tables.
 
     :param options : The options used in the fitting problem and plotting
     :type options : fitbenchmarking.utils.options.Options
@@ -174,35 +161,27 @@
                        stored
     :type group_dir : str
 
-<<<<<<< HEAD
     :return: filepaths to each table
              e.g {'acc': <acc-table-filename>, 'runtime': ...}
     :rtype: dict
     """
     weighted_str = 'weighted' if options.use_errors else 'unweighted'
-=======
-    group_dir = create_dirs.restables_dir(options.results_dir, group_name)
-    rel_group_dir = os.path.relpath(group_dir)
-    linked_problems = visual_pages.create_linked_probs(
-        results, group_name, rel_group_dir, options)
->>>>>>> 8a83f765
 
     table_names = OrderedDict()
     for suffix in options.table_type:
-        table_names[suffix] = os.path.join(group_dir,
-                                           '{0}_{1}_{2}_table.'.format(
-                                               group_name,
-                                               suffix,
-                                               weighted_str))
-    generate_tables(results, best_results, table_names, options.table_type)
+        table_names[suffix] = '{0}_{1}_{2}_table.'.format(group_name,
+                                                          suffix,
+                                                          weighted_str)
+    generate_tables(results, best_results, table_names, options.table_type,
+                    group_dir)
     return table_names
 
 
-def generate_tables(results_per_test, best_results, table_names, table_suffix):
-    """
-<<<<<<< HEAD
+def generate_tables(results_per_test, best_results, table_names, table_suffix,
+                    group_dir):
+    """
     Generates accuracy, runtime, and combined accuracy and runtime tables, with
-    both normalised and absolute results in both rst and html.
+    both normalised and absolute results in both txt and html.
 
     :param results_per_test : results nested array of objects
     :type results_per_test : list of list of
@@ -212,27 +191,17 @@
                         fitbenchmarking.utils.fitbm_result.FittingResult
     :param table_names : list of table names
     :type table_names : list
-=======
-    Generates accuracy and runtime tables, with both normalised and absolute
-    results, and summary tables in both txt and html.
-
-    :param results_per_test : results nested array of objects
-    :type results_per_test : list[list[list]]
-    :param minimizers : array with minimizer names
-    :type minimizers : list
-    :param linked_problems : path to supporting pages
-    :type linked_problems : list[str]
-    :param table_name : list of table names
-    :type table_name : list
->>>>>>> 8a83f765
     :param table_suffix : set output to be runtime or accuracy table
     :type table_suffix : str
+    :param group_dir: path to group results directory
+    :type group_dir: str
     """
     table_titles = ["FitBenchmarking: {0} table".format(name)
                     for name in table_suffix]
     results_dict = create_results_dict(results_per_test)
     table = create_pandas_dataframe(results_dict, table_suffix)
-    render_pandas_dataframe(table, best_results, table_names, table_titles)
+    render_pandas_dataframe(table, best_results, table_names, table_titles,
+                            group_dir)
 
 
 def create_results_dict(results_per_test):
@@ -240,22 +209,11 @@
     Generates a dictionary used to create HTML and txt tables.
 
     :param results_per_test : results nested array of objects
-<<<<<<< HEAD
     :type results_per_test : list of list of
                              fitbenchmarking.utils.fitbm_result.FittingResult
 
     :return : A dictionary of results objects
     :rtype : dict
-=======
-    :type results_per_test : list[list[list]]
-    :param linked_problems : paths to supporting pages
-    :type linked_problems : list[str]
-
-    :return : tuple(results, html_links)
-               dictionary of results objects and
-               html links for rending
-    :rtype : tuple(dict, list)
->>>>>>> 8a83f765
     """
 
     results = OrderedDict()
@@ -307,7 +265,7 @@
 
 
 def render_pandas_dataframe(table_dict, best_results, table_names,
-                            table_title):
+                            table_title, group_dir):
     """
     Generates html and txt page from pandas dataframes.
 
@@ -320,6 +278,8 @@
     :type table_names : list
     :param table_title : list of table titles
     :type table_title : list
+    :param group_dir: path to the group results directory
+    :type group_dir: str
     """
 
     # Define functions that are used in calls to map over dataframes
@@ -351,29 +311,28 @@
         :return: The same result object after updating
         :rtype: fitbenchmarking.utils.fitbm_result.FittingResult
         '''
+        result.relative_dir = group_dir
         result.html_print = True
         return result
 
     for name, title, table in zip(table_names.values(), table_title,
                                   table_dict.values()):
-<<<<<<< HEAD
+        file_path = os.path.join(group_dir, name)
+        with open(file_path + 'txt', "w") as f:
+            f.write(table.to_string())
+
         # Update table indexes to link to the best support page
-        index = ['<a  '
-                 'href="{0}">{1}</a>'.format(b.support_page_link, i)
-                 for b, i in zip(best_results, table.index)]
+        index = []
+        for b, i in zip(best_results, table.index):
+            rel_path = os.path.relpath(path=b.support_page_link,
+                                       start=group_dir)
+            index.append('<a href="{0}">{1}</a>'.format(rel_path, i))
         table.index = index
 
         # Update table values to point to individual support pages
         table.applymap(enable_link)
 
         # Set colour on each cell and add title
-=======
-
-        with open(name + 'txt', "w") as f:
-            f.write(table.to_string())
-
-        table.index = html_links
->>>>>>> 8a83f765
         table_style = table.style.applymap(colour_highlight)\
             .set_caption(title)
 
@@ -384,21 +343,10 @@
         env = Environment(loader=FileSystemLoader(html_page_dir))
         template = env.get_template("blank_page.html")
 
-        # Write to html, then use pypandoc to convert to RST
-        output_file = name + 'html'
-        with open(output_file, "w") as f:
+        # Write to html
+        with open(file_path + 'html', "w") as f:
             f.write(template.render(css_style_sheet=style_css))
             f.write(table_style.render())
-<<<<<<< HEAD
-        # pypandoc can be installed without pandoc
-        try:
-            output = pypandoc.convert_file(output_file, 'rst')
-            with open(name + 'rst', "w") as f:
-                f.write(output)
-        except ImportError:
-            print('RST tables require Pandoc to be installed')
-=======
->>>>>>> 8a83f765
 
 
 def create_problem_level_index(options, table_names, group_name, group_dir):
