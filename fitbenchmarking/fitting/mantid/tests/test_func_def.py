from __future__ import (absolute_import, division, print_function)

import unittest
import os
import numpy as np
import mantid.simpleapi as msapi

from pathlib import *

import sys

data_prob_path = Path()
current_path = (Path(__file__).parts)
fb_dir_idx = current_path.index('fitbenchmarking')
data_prob_path = data_prob_path.joinpath(*current_path[:fb_dir_idx + 1])
main_path = data_prob_path.joinpath('fitbenchmarking')
sys.path.append(str(main_path))

from fitting.mantid.func_def import function_definitions
from fitting.mantid.func_def import parse_nist_function_definitions

from parsing.parse_nist_data import FittingProblem as NISTFittingProblem
from parsing.parse_fitbenchmark_data import FittingProblem as FBFittingProblem

class MantidTests(unittest.TestCase):

  def misra1a_file(self):
    """
    Helper function that returns the path to
    /fitbenchmarking/benchmark_problems
    """
    global data_prob_path
    file_path = data_prob_path
    file_path = file_path.joinpath('benchmark_problems',
                                             'Mock_Problem_Files', 'NIST_Misra1a.dat')

    fname = str(file_path)

    return fname

  def ENGINX_193749(self):
    """
    Helper function that returns the path to
    /fitbenchmarking/benchmark_problems
    """

<<<<<<< HEAD
      global data_prob_path
      file_path = data_prob_path
      file_path = file_path.joinpath('benchmark_problems',
                                               'Mock_Problem_Files',
                                               'FB_ENGINX193749_calibration_peak19.txt')

      fname = str(file_path)
      print(fname)
=======
    current_dir = os.path.dirname(os.path.realpath(__file__))
    parent_dir = os.path.dirname(os.path.normpath(test_dir))
    main_dir = os.path.dirname(os.path.normpath(parent_dir))
    root_dir = os.path.dirname(os.path.normpath(main_dir))
    bench_prob_parent_dir = os.path.dirname(os.path.normpath(root_dir))
    bench_prob_dir = os.path.join(bench_prob_parent_dir, 'benchmark_problems')
    fname = os.path.join(bench_prob_dir, 'Neutron_data', 'ENGINX193749_calibration_peak19.txt')
>>>>>>> 7f4dbfbf

    return fname

  def NIST_problem(self):
    """
    Helper function.
    Sets up the problem object for the nist problem file Misra1a.dat
    """

    data_pattern = np.array([[10.07, 77.6],
                             [14.73, 114.9],
                             [17.94, 141.1],
                             [23.93, 190.8],
                             [29.61, 239.9],
                             [35.18, 289.0],
                             [40.02, 332.8],
                             [44.82, 378.4],
                             [50.76, 434.8],
                             [55.05, 477.3],
                             [61.01, 536.8],
                             [66.40, 593.1],
                             [75.47, 689.1],
                             [81.78, 760.0]])

    fname = self.misra1a_file()
    prob = NISTFittingProblem(fname)
    prob.name = 'Misra1a'
    prob.equation = 'b1*(1-exp(-b2*x))'
    prob.starting_values = [['b1', [500.0, 250.0]],
                            ['b2', [0.0001, 0.0005]]]
    prob.data_x = data_pattern[:, 1]
    prob.data_y = data_pattern[:, 0]

    return prob

  def Neutron_problem(self):
    """
    Sets up the problem object for the neutron problem file:
    ENGINX193749_calibration_peak19.txt
    """

    fname = self.ENGINX_193749()
    prob = FBFittingProblem(fname)
    prob.name = 'ENGINX 193749 calibration, spectrum 651, peak 19'
    prob.equation = ("name=LinearBackground,A0=0,A1=0;"
                     "name=BackToBackExponential,"
                     "I=597.076,A=1,B=0.05,X0=24027.5,S=22.9096")
    prob.starting_values = None
    prob.start_x = 23919.5789114
    prob.end_x = 24189.3183142

    return prob

  def create_wks_NIST_problem_with_errors(self):
    """
    Helper function.
    Creates a mantid workspace using the data provided by the
    NIST problem Misra1a.
    """

    prob = self.NIST_problem()
    data_e = np.sqrt(abs(prob.data_y))
    wks_exp = msapi.CreateWorkspace(DataX=prob.data_x, DataY=prob.data_y,
                                    DataE=data_e)
    return wks_exp

  def create_wks_NIST_problem_without_errors(self):
    """
    Helper function.
    Creates a mantid workspace using the data provided by the
    NIST problem Misra1a.
    """

    prob = self.NIST_problem()
    wks_exp = msapi.CreateWorkspace(DataX=prob.data_x, DataY=prob.data_y)
    return wks_exp

  def test_functionDefinitions_return_NIST_functions(self):

    prob = self.NIST_problem()

    function_defs = function_definitions(prob)
    function_defs_expected = \
        ["name=UserFunction,Formula=b1*(1-exp(-b2*x)),b1=500.0,b2=0.0001",
         "name=UserFunction,Formula=b1*(1-exp(-b2*x)),b1=250.0,b2=0.0005"]

    self.assertListEqual(function_defs_expected, function_defs)

  def test_functionDefinitions_return_neutron_function(self):

    prob = self.Neutron_problem()

    function_defs = function_definitions(prob)
    function_defs_expected = \
        [("name=LinearBackground,A0=0,A1=0;name=BackToBackExponential,"
          "I=597.076,A=1,B=0.05,X0=24027.5,S=22.9096")]

    self.assertListEqual(function_defs_expected, function_defs)

  def test_parseNistFunctionDefinitions_get_true_function(self):

    prob = self.NIST_problem()
    nb_start_vals = 2

    function_defs = parse_nist_function_definitions(prob, nb_start_vals)
    function_defs_expected = \
        ["name=UserFunction,Formula=b1*(1-exp(-b2*x)),b1=500.0,b2=0.0001",
         "name=UserFunction,Formula=b1*(1-exp(-b2*x)),b1=250.0,b2=0.0005"]

    self.assertListEqual(function_defs_expected, function_defs)


if __name__ == "__main__":
  unittest.main()<|MERGE_RESOLUTION|>--- conflicted
+++ resolved
@@ -44,7 +44,6 @@
     /fitbenchmarking/benchmark_problems
     """
 
-<<<<<<< HEAD
       global data_prob_path
       file_path = data_prob_path
       file_path = file_path.joinpath('benchmark_problems',
@@ -53,15 +52,6 @@
 
       fname = str(file_path)
       print(fname)
-=======
-    current_dir = os.path.dirname(os.path.realpath(__file__))
-    parent_dir = os.path.dirname(os.path.normpath(test_dir))
-    main_dir = os.path.dirname(os.path.normpath(parent_dir))
-    root_dir = os.path.dirname(os.path.normpath(main_dir))
-    bench_prob_parent_dir = os.path.dirname(os.path.normpath(root_dir))
-    bench_prob_dir = os.path.join(bench_prob_parent_dir, 'benchmark_problems')
-    fname = os.path.join(bench_prob_dir, 'Neutron_data', 'ENGINX193749_calibration_peak19.txt')
->>>>>>> 7f4dbfbf
 
     return fname
 
