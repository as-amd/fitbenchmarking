"""
Implements a controller for the scipy fitting software.
"""

from scipy.optimize import curve_fit

from fitbenchmarking.fitting.controllers.base_controller import Controller


class ScipyController(Controller):
    """
    Controller for the Scipy fitting software.
    """

    def __init__(self, problem, use_errors):
        """
        Initialises variable used for temporary storage.
        """
        super(ScipyController, self).__init__(problem, use_errors)

        self._popt = None

    def setup(self):
        """
        No setup needed for scipy, so this is a no-op.
        """
        if self.minimizer == "lm-scipy":
            self.minimizer = "lm"

    def fit(self):
        """
        Run problem with Scipy.
        """
        popt = None

        popt, _ = curve_fit(f=self.problem.function,
                            xdata=self.data_x,
                            ydata=self.data_y,
                            p0=self.initial_params,
                            sigma=self.data_e,
                            method=self.minimizer,
                            maxfev=500)

        self.success = (popt is not None)
        self._popt = popt

    def cleanup(self):
        """
        Convert the result to a numpy array and populate the variables results
        will be read from.
        """
        if self.success:
<<<<<<< HEAD
            self.results = self.problem.eval_f(x=self.data_x,
                                               params=self._popt)
=======
            self.results = self.problem.eval_f(params=self._popt,
                                               function_id=self.function_id)
>>>>>>> f24de580
            self.final_params = self._popt<|MERGE_RESOLUTION|>--- conflicted
+++ resolved
@@ -33,6 +33,8 @@
         """
         popt = None
 
+        # Use self.problem.function here instead of eval_f as the arguments
+        # need to be passed separately
         popt, _ = curve_fit(f=self.problem.function,
                             xdata=self.data_x,
                             ydata=self.data_y,
@@ -50,11 +52,5 @@
         will be read from.
         """
         if self.success:
-<<<<<<< HEAD
-            self.results = self.problem.eval_f(x=self.data_x,
-                                               params=self._popt)
-=======
-            self.results = self.problem.eval_f(params=self._popt,
-                                               function_id=self.function_id)
->>>>>>> f24de580
+            self.results = self.problem.eval_f(params=self._popt)
             self.final_params = self._popt