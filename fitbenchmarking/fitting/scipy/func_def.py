"""
Methods that prepare the fitting function definitions to be in the
right format.
"""
# Copyright &copy; 2016 ISIS Rutherford Appleton Laboratory, NScD
# Oak Ridge National Laboratory & European Spallation Source
#
# This file is part of Mantid.
# Mantid is free software; you can redistribute it and/or modify
# it under the terms of the GNU General Public License as published by
# the Free Software Foundation; either version 3 of the License, or
# (at your option) any later version.
#
# Mantid is distributed in the hope that it will be useful,
# but WITHOUT ANY WARRANTY; without even the implied warranty of
# MERCHANTABILITY or FITNESS FOR A PARTICULAR PURPOSE.  See the
# GNU General Public License for more details.
#
# You should have received a copy of the GNU General Public License
# along with this program.  If not, see <http://www.gnu.org/licenses/>.
#
# File change history is stored at:
# <https://github.com/mantidproject/fitbenchmarking>.
# Code Documentation is available at: <http://doxygen.mantidproject.org>
from __future__ import (absolute_import, division, print_function)

import numpy as np
import re

def function_definitions(problem):
    """
    Processing the function definitions into an appropriate format for
    the software to understand.
    """
    problem_type = extract_problem_type(problem)

<<<<<<< HEAD

=======
>>>>>>> 89059c8b
    if problem_type == 'NIST' or problem_type == 'FitBenchmark'.upper():
        return problem.function
    else:
        RuntimeError("Your problem type is not supported yet!")


def get_fin_function_def(init_function_def, func_callable, popt):
    """
    Produces the final function definition.

    @param init_function_def :: the initial function definition string
    @param func_callable :: callable function object
    @param popt :: array containing the values of the function variables
                   after the fit was performed

    @returns :: the final function definition string
    """
    if not 'name=' in str(func_callable):
        popt = list(popt)
        params = init_function_def.split("|")[1]
        params = re.sub(r"[-+]?\d+\.\d+", lambda m, rep=iter(popt):
                        str(round(next(rep), 3)), params)
        fin_function_def = init_function_def.split("|")[0] + " | " + params
    else:
        fin_function_def = str(func_callable)

    return fin_function_def


def get_init_function_def(function, mantid_definition):
    """
    Get the initial function definition string.

    @param function :: array containing the function information
    @param mantid_definition :: the string containing the function
                                definition in mantid format

    @returns :: the initial function definition string
    """
    if not 'name=' in str(function[0]):
        params = function[0].__code__.co_varnames[1:]
        param_string = ''
        for idx in range(len(function[1])):
            param_string += params[idx] + "= " + str(function[1][idx]) + ", "
        param_string = param_string[:-2]
        init_function_def = function[2] + " | " + param_string
    else:
        init_function_def = mantid_definition

    return init_function_def

def extract_problem_type(problem):
    """
    This function gets the problem object and figure out the problem type
    from the file name that the class that it has been sent from

    @param problem :: object holding the problem information

    @returns :: the type of the problem (e.g. NIST)
    """
    problem_file_name = problem.__class__.__module__
    problem_type = (problem_file_name.split('_')[1]).upper()

    return problem_type<|MERGE_RESOLUTION|>--- conflicted
+++ resolved
@@ -34,10 +34,6 @@
     """
     problem_type = extract_problem_type(problem)
 
-<<<<<<< HEAD
-
-=======
->>>>>>> 89059c8b
     if problem_type == 'NIST' or problem_type == 'FitBenchmark'.upper():
         return problem.function
     else:
