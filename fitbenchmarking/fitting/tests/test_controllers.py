import os
from unittest import TestCase

from fitbenchmarking.fitting.controllers.base_controller import \
    Controller
from fitbenchmarking.fitting.controllers.controller_factory import \
    ControllerFactory
from fitbenchmarking.fitting.controllers.dfogn_controller import \
    DFOGNController
from fitbenchmarking.fitting.controllers.mantid_controller import \
    MantidController
from fitbenchmarking.fitting.controllers.ralfit_controller import \
    RALFitController
from fitbenchmarking.fitting.controllers.sasview_controller import \
    SasviewController
from fitbenchmarking.fitting.controllers.scipy_controller import \
    ScipyController

from fitbenchmarking.parsing.parser_factory import parse_problem_file


def make_fitting_problem():
    """
    Helper function that returns a simple fitting problem
    """

    current_dir = os.path.dirname(__file__)
    parent_dir = os.path.dirname(os.path.normpath(current_dir))
    main_dir = os.path.dirname(os.path.normpath(parent_dir))
    root_dir = os.path.dirname(os.path.normpath(main_dir))
    bench_prob_dir = os.path.join(root_dir, 'benchmark_problems')
    fname = os.path.join(bench_prob_dir, 'simple_tests',
                         'cubic.dat')

    fitting_problem = parse_problem_file(fname)
    return fitting_problem


class DummyController(Controller):
    """
    Minimal instantiatable subclass of Controller class for testing
    """

    def setup(self):
        self.setup_result = 53

    def fit(self):
        raise NotImplementedError

    def cleanup(self):
        raise NotImplementedError


class BaseControllerTests(TestCase):
    """
    Tests for base software controller class methods.
    """

    def setup(self):
        self.problem = make_fitting_problem()

    def test_data(self):
        """
        BaseSoftwareController: Test data is read into controller correctly
        """
        if self.problem.start_x is None:
            self.problem.start_x = self.problem.data_x[1]
        if self.problem.end_x is None:
            self.problem.end_x = self.problem.data_x[-2]

        controller = DummyController(self.problem, True)
        assert min(controller.data_x) >= self.problem.start_x
        assert max(controller.data_x) <= self.problem.end_x
        assert len(controller.data_e) == len(controller.data_x)
        assert len(controller.data_e) == len(controller.data_y)
        x_is_subset = all(x in self.problem.data_x
                          for x in controller.data_x)
        y_is_subset = all(y in self.problem.data_y
                          for y in controller.data_y)

        e_is_default = self.problem.data_e is None
        e_is_subset = False
        if not e_is_default:
            e_is_subset = all(e in self.problem.data_e
                              for e in controller.data_e)
        assert(x_is_subset
               and y_is_subset
               and (e_is_subset or e_is_default))

    def test_no_use_errors(self):
        """
        BaseSoftwareController: Test errors are not set when not requested
        """
        controller = DummyController(self.problem, False)
        assert controller.data_e is None

    def test_prepare(self):
        """
        BaseSoftwareController: Test prepare function
        """
        controller = DummyController(self.problem, True)
        controller.minimizer = 'test'
        controller.function_id = 0
        controller.prepare()
        assert controller.setup_result == 53


class ControllerTests(TestCase):
    """
    Tests for each controller class
    """

    def setup(self):
        self.problem = make_fitting_problem()

    def test_mantid(self):
        """
        MantidController: Test for output shape
        """
        controller = MantidController(self.problem, True)
        controller.minimizer = 'SteepestDescent'
        self.shared_testing(controller)

    def test_sasview(self):
        """
        SasviewController: Test for output shape
        """
        controller = SasviewController(self.problem, True)
        controller.minimizer = 'amoeba'
        self.shared_testing(controller)

    def test_scipy(self):
        """
        ScipyController: Test for output shape
        """
        controller = ScipyController(self.problem, True)
        controller.minimizer = 'lm'
        self.shared_testing(controller)

    def test_dfogn(self):
        """
        DFOGNController: Tests for output shape
        """
        controller = DFOGNController(self.problem, True)
        controller.minimizer = 'dfogn'
        self.shared_testing(controller)

    def test_ralfit(self):
        """
        RALFitController: Tests for output shape
        """
        controller = RALFitController(self.problem, True)
        controller.minimizer = 'ralfit'
        self.shared_testing(controller)

    def shared_testing(self, controller):
        """
        Utility function to run controller and check output is in generic form

        :param controller: Controller to test, with setup already completed
        :type contrller: Object derived from BaseSoftwareController
        """
        controller.function_id = 0
        controller.prepare()
        controller.fit()
        controller.cleanup()

<<<<<<< HEAD
        assert controller.success
        assert len(controller.results) == len(controller.data_y)
        assert len(controller.final_params) == len(controller.initial_params)
=======
        assert(controller.success)
        assert(len(controller.results) == len(controller.data_y))
        assert(len(controller.final_params) == len(controller.initial_params))


class FactoryTests(TestCase):
    """
    Tests for the ControllerFactory
    """

    def test_imports(self):
        """
        Test that the factory returns the correct class for inputs
        """

        valid = ['scipy', 'mantid', 'sasview', 'ralfit']
        invalid = ['foo', 'bar', 'hello', 'r2d2']

        for software in valid:
            controller = ControllerFactory.create_controller(software)
            self.assertTrue(controller.__name__.lower().startswith(software))

        for software in invalid:
            self.assertRaises(ValueError,
                              ControllerFactory.create_controller,
                              software)
>>>>>>> e5f2e202
<|MERGE_RESOLUTION|>--- conflicted
+++ resolved
@@ -165,14 +165,9 @@
         controller.fit()
         controller.cleanup()
 
-<<<<<<< HEAD
         assert controller.success
         assert len(controller.results) == len(controller.data_y)
         assert len(controller.final_params) == len(controller.initial_params)
-=======
-        assert(controller.success)
-        assert(len(controller.results) == len(controller.data_y))
-        assert(len(controller.final_params) == len(controller.initial_params))
 
 
 class FactoryTests(TestCase):
@@ -195,5 +190,4 @@
         for software in invalid:
             self.assertRaises(ValueError,
                               ControllerFactory.create_controller,
-                              software)
->>>>>>> e5f2e202
+                              software)