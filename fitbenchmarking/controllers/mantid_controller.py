"""
Implements a controller for the Mantid fitting software.
"""

from mantid import simpleapi as msapi
from mantid.fitfunctions import FunctionFactory, IFunction1D
import numpy as np

from fitbenchmarking.controllers.base_controller import Controller
from fitbenchmarking.cost_func.cost_func_factory import create_cost_func
from fitbenchmarking.utils.exceptions import ControllerAttributeError


class MantidController(Controller):
    """
    Controller for the Mantid fitting software.

    Mantid requires subscribing a custom function in a predefined format,
    so this controller creates that in setup.
    """
    #: A map from fitbenchmarking cost functions to mantid ones.
    COST_FUNCTION_MAP = {
        'nlls': 'Unweighted least squares',
        'weighted_nlls': 'Least squares',
        'poisson': 'Poisson',
    }

    def __init__(self, cost_func):
        """
        Setup workspace, cost_function, ignore_invalid, and initialise vars
        used for temporary storage within the mantid controller

        :param cost_func: Cost function object selected from options.
        :type cost_func: subclass of
                :class:`~fitbenchmarking.cost_func.base_cost_func.CostFunc`
        """
        super(MantidController, self).__init__(cost_func)

        self.support_for_bounds = True

        for fb_cf, mantid_cf in self.COST_FUNCTION_MAP.items():
            if isinstance(self.cost_func, create_cost_func(fb_cf)):
                self._cost_function = mantid_cf
                break
        else:
            raise ControllerAttributeError('Mantid Controller does not support'
                                           ' the requested cost function '
                                           f'{self.cost_funct.__class__}')

        self._param_names = self.problem.param_names
        self.algorithm_check = {
            'all': ['BFGS', 'Conjugate gradient (Fletcher-Reeves imp.)',
                    'Conjugate gradient (Polak-Ribiere imp.)',
                    'Damped GaussNewton', 'Levenberg-Marquardt',
                    'Levenberg-MarquardtMD', 'Simplex', 'SteepestDescent',
                    'Trust Region'],
            'ls': ['Levenberg-Marquardt', 'Levenberg-MarquardtMD',
                   'Trust Region'],
            'deriv_free': ['Simplex'],
            'general': ['BFGS', 'Conjugate gradient (Fletcher-Reeves imp.)',
                        'Conjugate gradient (Polak-Ribiere imp.)',
                        'Damped GaussNewton', 'Simplex', 'SteepestDescent']}

        if self.problem.multifit:
            # Multi Fit
            data_obj = msapi.CreateWorkspace(DataX=self.data_x[0],
                                             DataY=self.data_y[0],
                                             DataE=self.data_e[0],
                                             OutputWorkspace='ws0')
            other_inputs = [
                msapi.CreateWorkspace(DataX=x, DataY=y, DataE=e,
                                      OutputWorkspace='ws{}'.format(i + 1))
                for i, (x, y, e) in enumerate(zip(self.data_x[1:],
                                                  self.data_y[1:],
                                                  self.data_e[1:]))]
            self._multi_fit = len(other_inputs) + 1
        else:
            # Normal Fitting
            data_obj = msapi.CreateWorkspace(DataX=self.data_x,
                                             DataY=self.data_y,
                                             DataE=self.data_e)
            other_inputs = []
            self._multi_fit = 0

        self._mantid_data = data_obj
        self._mantid_function = None
        self._mantid_results = None

        # Use the raw string format if this is from a Mantid problem.
        # This enables advanced features such as contraints.
        try:
            function_def = self.problem.additional_info['mantid_equation']
            if self._multi_fit:
                # Each function must include '$domains=i'
                if ';' in function_def:
                    function_def = ' (composite=CompositeFunction, '\
                                   + 'NumDeriv=false, $domains=i; '\
                                   + '{});'.format(function_def)
                else:
                    function_def += ', $domains=i; '

                # Multi fit must have 'composite=MultiDomainFunction' in the
                # first function.
                composite_str = 'composite=MultiDomainFunction, NumDeriv=1;'
                function_def = composite_str + function_def * self._multi_fit
                ties = ','.join('f{0}.{1}=f0.{1}'.format(i, p)
                                for p in self.problem.additional_info[
                                    'mantid_ties']
                                for i in range(1, self._multi_fit))
                function_def += 'ties=({})'.format(ties)

            # Add constraints if parameter bounds are set
            if self.value_ranges is not None and self._multi_fit:
                constraints = ','.join('{0} < f{1}.{2} < {3}'.format(
                    self.value_ranges[i][0], j, p, self.value_ranges[i][1])
                    for i, p in enumerate(self._param_names)
                    for j in range(0, self._multi_fit))
                function_def += '; constraints=({})'.format(constraints)
            elif self.value_ranges is not None:

                if not ';' in function_def:
                    self._param_names = ['f0.'+name for name in self._param_names]

                constraints = ','.join('{0} < {1} < {2}'.format(
                        self.value_ranges[i][0], p, self.value_ranges[i][1])
                        for i, p in enumerate(self._param_names))
                function_def += '; constraints=({})'.format(constraints)

            self._mantid_function = function_def
        except KeyError:
            # This will be completed in setup as it requires initial params
            self._mantid_function = None

        # Arguments will change if multi-data
        self._added_args = {'InputWorkspace_{}'.format(i + 1): v
                            for i, v in enumerate(other_inputs)}

    def jacobian_information(self):
        """
        Mantid cannot use Jacobian information
        """
        has_jacobian = True
        jacobian_free_solvers = ["Simplex"]
        return has_jacobian, jacobian_free_solvers

    def setup(self):
        """
        Setup problem ready to run with Mantid.

        Adds a custom function to Mantid for calling in fit().
        """

        if self._mantid_function is None:
            start_val_list = ['{0}={1}'.format(name, value)
                              for name, value
                              in zip(self._param_names, self.initial_params)]

            start_val_str = ', '.join(start_val_list)
            function_def = "name=fitFunction, " + start_val_str

            def get_params(ff_self):
                fit_param = np.zeros(len(self._param_names))
                fit_param.setflags(write=1)
                for i, param in enumerate(self._param_names):
                    fit_param[i] = ff_self.getParameterValue(param)
                return fit_param

            class fitFunction(IFunction1D):
                def init(ff_self):

                    for i, p in enumerate(self._param_names):
                        ff_self.declareParameter(p)
                        if self.value_ranges is not None:
                            ff_self.addConstraints('{0} < {1} < {2}'.format(
                                self.value_ranges[i][0], p, self.value_ranges[i][1]))

                def function1D(ff_self, xdata):

                    fit_param = get_params(ff_self)

                    return self.problem.eval_model(x=xdata,
                                                   params=fit_param)

                def functionDeriv1D(ff_self, xvals, jacobian):
                    fit_param = get_params(ff_self)

                    jac = -self.jacobian.eval(fit_param)
                    for i, x in enumerate(xvals):
                        for j in range(len(fit_param)):
                            jacobian.set(i, j, jac[i, j])

            FunctionFactory.subscribe(fitFunction)

            self._mantid_function = function_def

    def fit(self):
        """
        Run problem with Mantid.
        """
        fit_result = msapi.Fit(Function=self._mantid_function,
                               CostFunction=self._cost_function,
                               Minimizer=self.minimizer,
                               InputWorkspace=self._mantid_data,
                               Output='fit',
                               **self._added_args)

        self._mantid_results = fit_result
        self._status = self._mantid_results.OutputStatus

    def cleanup(self):
        """
        Convert the result to a numpy array and populate the variables results
        will be read from.
        """
        if self._status == "success":
            self.flag = 0
        elif "Failed to converge" in self._status:
            self.flag = 1
        else:
            self.flag = 2

<<<<<<< HEAD
        # Mantid gives chi sq as last elem in params
        final_params = self._mantid_results.OutputParameters.column(1)[:-1]
        num_params = len(self.initial_params)
        if self._multi_fit:
            self.final_params =[final_params[i * num_params:
                                             (i + 1) * num_params]
                                 for i in range(self._multi_fit)]
=======
        final_params_dict = {name: value for name, value in zip(
            self._mantid_results.OutputParameters.column(0),
            self._mantid_results.OutputParameters.column(1))}

        if not self._multi_fit:
            self.final_params = [final_params_dict[key]
                                 for key in self._param_names]
>>>>>>> 948adab7
        else:
            self.final_params = [[final_params_dict[f'f{i}.{name}']
                                  for name in self._param_names]
                                 for i in range(self._multi_fit)]

    # Override if multi-fit
    # =====================
    def eval_chisq(self, params, x=None, y=None, e=None):
        """
        Computes the chisq value.
        If multi-fit inputs will be lists and this will return a list of chi
        squared of params[i], x[i], y[i], and e[i].

        :param params: The parameters to calculate residuals for
        :type params: list of float or list of list of float
        :param x: x data points, defaults to self.data_x
        :type x: numpy array or list of numpy arrays, optional
        :param y: y data points, defaults to self.data_y
        :type y: numpy array or list of numpy arrays, optional
        :param e: error at each data point, defaults to self.data_e
        :type e: numpy array or list of numpy arrays, optional

        :return: The sum of squares of residuals for the datapoints at the
                 given parameters
        :rtype: numpy array
        """
        if x is not None:
            # If x[0] is scalar this is false, otherwise x is a list of
            # datasets
            multifit = bool(np.shape(x[0]))
        else:
            multifit = self._multi_fit

        if multifit:
            num_inps = len(params)
            if x is None:
                x = [None for _ in range(num_inps)]
            if y is None:
                y = [None for _ in range(num_inps)]
            if e is None:
                e = [None for _ in range(num_inps)]
            return [super(MantidController, self).eval_chisq(p, xi, yi, ei)
                    for p, xi, yi, ei in zip(params, x, y, e)]
        else:
            return super(MantidController, self).eval_chisq(params, x, y, e)<|MERGE_RESOLUTION|>--- conflicted
+++ resolved
@@ -219,15 +219,6 @@
         else:
             self.flag = 2
 
-<<<<<<< HEAD
-        # Mantid gives chi sq as last elem in params
-        final_params = self._mantid_results.OutputParameters.column(1)[:-1]
-        num_params = len(self.initial_params)
-        if self._multi_fit:
-            self.final_params =[final_params[i * num_params:
-                                             (i + 1) * num_params]
-                                 for i in range(self._multi_fit)]
-=======
         final_params_dict = {name: value for name, value in zip(
             self._mantid_results.OutputParameters.column(0),
             self._mantid_results.OutputParameters.column(1))}
@@ -235,7 +226,6 @@
         if not self._multi_fit:
             self.final_params = [final_params_dict[key]
                                  for key in self._param_names]
->>>>>>> 948adab7
         else:
             self.final_params = [[final_params_dict[f'f{i}.{name}']
                                   for name in self._param_names]
