--- conflicted
+++ resolved
@@ -46,21 +46,6 @@
         self.min_runtime = 1
         self.result.min_runtime = self.min_runtime
 
-<<<<<<< HEAD
-        self.support_page_link = 'random_path_to_nothing'
-        self.relative_dir = 'relative_random_path_to_nothing'
-
-        self.result.support_page_link = self.support_page_link
-        self.result.relative_dir = self.relative_dir
-        self.comparison_mode = ['abs', 'rel', 'both']
-        self.result.set_colour_scale()
-
-        r = self.problem.eval_r(self.params)
-        min_test = np.matmul(self.jac.eval(self.params).T, r)
-        self.norm_rel = np.linalg.norm(min_test) / np.linalg.norm(r)
-
-=======
->>>>>>> 93cc7264
     def test_init_with_dataset_id(self):
         """
         Tests to check that the multifit id is setup correctly
