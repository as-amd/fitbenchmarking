--- conflicted
+++ resolved
@@ -94,7 +94,6 @@
         self.assertTrue(
             options.results_dir.endswith(plotting_opts['results_dir']))
 
-<<<<<<< HEAD
     def test_write(self):
         """
         Test that the options writer works.
@@ -108,7 +107,7 @@
         os.remove(new_file_name)
 
         self.assertDictEqual(options.__dict__, new_options.__dict__)
-=======
+
     def test_make_plots_false(self):
         with self.assertRaises(SystemExit):
             Options(file_name=self.options_file_incorrect)
@@ -117,7 +116,6 @@
         options = Options(file_name=self.options_file)
         plotting_opts = self.options['PLOTTING']
         self.assertEqual(plotting_opts['make_plots'], options.make_plots)
->>>>>>> 148ba56a
 
 
 if __name__ == '__main__':
