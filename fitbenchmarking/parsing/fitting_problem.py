--- conflicted
+++ resolved
@@ -274,7 +274,7 @@
         and approximate errors if not given.
         Modifications happen on member variables.
         """
-        if isinstance(self.data_x[0], float):
+        if not self.multifit:
             correct_vals = correct_data(x=self.data_x,
                                         y=self.data_y,
                                         e=self.data_e,
@@ -286,7 +286,6 @@
             self.data_e = correct_vals[2]
             self.sorted_index = correct_vals[3]
         else:
-<<<<<<< HEAD
             # Mantid multifit problem
             self.sorted_index = []
             for i in range(len(self.data_x)):
@@ -337,6 +336,7 @@
         e = None
 
     # impose x ranges
+    # pylint: disable=no-member, assignment-from-no-return
     if startx is not None and endx is not None:
         mask = np.logical_and(x >= startx,
                               x <= endx)
@@ -348,20 +348,4 @@
     # Stores the indices of the sorted data
     sorted_index = np.argsort(x)
 
-    return x, y, e, sorted_index
-=======
-            self.data_e = None
-
-        # impose x ranges
-        # pylint: disable=no-member, assignment-from-no-return
-        if self.start_x is not None and self.end_x is not None:
-            mask = np.logical_and(self.data_x >= self.start_x,
-                                  self.data_x <= self.end_x)
-            self.data_x = self.data_x[mask]
-            self.data_y = self.data_y[mask]
-            if self.data_e is not None:
-                self.data_e = self.data_e[mask]
-
-        # Stores the indices of the sorted data
-        self.sorted_index = np.argsort(self.data_x)
->>>>>>> 051ec139
+    return x, y, e, sorted_index