--- conflicted
+++ resolved
@@ -23,20 +23,6 @@
         """
         self.options = Options()
 
-<<<<<<< HEAD
-=======
-    def test_sanitised_name(self):
-        """
-        Tests for sanitised name
-        """
-        fitting_problem = FittingProblem(self.options)
-        expected = "test_1"
-        fitting_problem.name = "test 1"
-        self.assertEqual(fitting_problem.sanitised_name, expected)
-        fitting_problem.name = "test,1"
-        self.assertEqual(fitting_problem.sanitised_name, expected)
-
->>>>>>> 051ec139
     def test_verify_problem(self):
         """
         Test that verify only passes if all required values are set.
