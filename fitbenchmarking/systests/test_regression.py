"""
Test that accuracy of FitBenchmarking is consistent with previous versions
"""

try:
    from itertools import zip_longest
except ImportError:
    from itertools import izip_longest as zip_longest
import os
from sys import platform
import tempfile
from unittest import TestCase
import pytest
from pytest import test_type as TEST_TYPE

from fitbenchmarking.cli.main import run
from fitbenchmarking.utils.options import Options


@pytest.mark.skipif("TEST_TYPE == 'default'")
class TestRegressionAll(TestCase):
    """
    Regression tests for the Fitbenchmarking software with all fitting software
    packages
    """

    @classmethod
    def setUpClass(cls):
        """
        Create an options file, run it, and get the results.
        """
        opts = setup_options()
        opt_file = tempfile.NamedTemporaryFile(suffix='.ini',
                                               mode='w',
                                               delete=False)
        opts.write_to_stream(opt_file)
        opt_file.close()
        problem = os.path.abspath(os.path.join(os.path.dirname(__file__),
                                               os.pardir,
                                               'mock_problems',
                                               'all_parsers_set'))
        run([problem], options_file=opt_file.name, debug=True)
        os.remove(opt_file.name)
        opts = setup_options(multifit=True)
        opt_file = tempfile.NamedTemporaryFile(suffix='.ini',
                                               mode='w',
                                               delete=False)
        opts.write_to_stream(opt_file)
        opt_file.close()
        problem = os.path.abspath(os.path.join(os.path.dirname(__file__),
                                               os.pardir,
                                               'mock_problems',
                                               'multifit_set'))
        run([problem], options_file=opt_file.name, debug=True)
        os.remove(opt_file.name)

    def test_results_consistent_all(self):
        """
        Regression testing that the results of fitting a set of problems
        containing all problem types against a single minimizer from each of
        the supported softwares
        """

        expected_file = os.path.join(os.path.dirname(__file__),
                                     '{}_expected_results'.format(platform),
                                     'all_parsers.txt')

<<<<<<< HEAD
        actual_file = \
            os.path.join(os.path.dirname(__file__),
                         'results',
                         'all_parsers_set',
                         'all_parsers_set_acc_weighted_nlls_table.txt')
=======
        actual_file = os.path.join(os.path.dirname(__file__),
                                   'fitbenchmarking_results',
                                   'all_parsers_set',
                                   'all_parsers_set_acc_weighted_table.txt')
>>>>>>> 60a00c22

        with open(expected_file, 'r') as f:
            expected = f.readlines()

        with open(actual_file, 'r') as f:
            actual = f.readlines()

        diff, msg = diff_result(actual, expected)
        self.assertListEqual([], diff, msg)

    def test_multifit_consistent(self):
        """
        Regression testing that the results of fitting multifit problems
        against a single minimizer from mantid.
        """

        expected_file = os.path.join(os.path.dirname(__file__),
                                     '{}_expected_results'.format(platform),
                                     'multifit.txt')

        actual_file = os.path.join(os.path.dirname(__file__),
                                   'fitbenchmarking_results',
                                   'multifit_set',
                                   'multifit_set_acc_weighted_nlls_table.txt')

        with open(expected_file, 'r') as f:
            expected = f.readlines()

        with open(actual_file, 'r') as f:
            actual = f.readlines()

        diff, msg = diff_result(actual, expected)
        self.assertListEqual([], diff, msg)


@pytest.mark.skipif("TEST_TYPE == 'all'")
class TestRegressionDefault(TestCase):
    """
    Regression tests for the Fitbenchmarking software with all default fitting
    software packages
    """

    @classmethod
    def setUpClass(cls):
        """
        Create an options file, run it, and get the results.
        """

        # Get defaults which should have minimizers for every software
        opts = setup_options()
        opt_file = tempfile.NamedTemporaryFile(suffix='.ini',
                                               mode='w',
                                               delete=False)
        # while opt_file is open it cannot be reoponed on Windows NT or later
        # and hence option available is to write to the stream directly
        opts.write_to_stream(opt_file)
        opt_file.close()
        problem = os.path.abspath(os.path.join(os.path.dirname(__file__),
                                               os.pardir,
                                               'mock_problems',
                                               'default_parsers'))

        run([problem], options_file=opt_file.name, debug=True)
        os.remove(opt_file.name)

    def test_results_consistent(self):
        """
        Regression testing that the results of fitting a set of problems
        containing all problem types against a single minimizer from each of
        the supported softwares
        """

        expected_file = os.path.join(os.path.dirname(__file__),
                                     '{}_expected_results'.format(platform),
                                     'default_parsers.txt')

<<<<<<< HEAD
        actual_file = \
            os.path.join(os.path.dirname(__file__),
                         'results',
                         'default_parsers',
                         'default_parsers_acc_weighted_nlls_table.txt')
=======
        actual_file = os.path.join(os.path.dirname(__file__),
                                   'fitbenchmarking_results',
                                   'default_parsers',
                                   'default_parsers_acc_weighted_table.txt')
>>>>>>> 60a00c22

        with open(expected_file, 'r') as f:
            expected = f.readlines()

        with open(actual_file, 'r') as f:
            actual = f.readlines()

        diff, msg = diff_result(actual, expected)
        self.assertListEqual([], diff, msg)


def diff_result(expected, actual):
    """
    Return the lines which differ between expected and actual along with a
    formatted message.

    :param expected: The expected result
    :type expected: list of strings
    :param actual: The actual result
    :type actual: list of strings
    :return: The lines which differ and a formatted message
    :rtype: list of list of strings and str
    """
    diff = []
    for exp_line, act_line in zip_longest(expected, actual):
        exp_line = '' if exp_line is None else exp_line.strip('\n')
        act_line = '' if act_line is None else act_line.strip('\n')
        if exp_line != act_line:
            diff.append([exp_line, act_line])

    num_diff = min(6, len(diff))
    msg = 'Accuracy has changed in at least 1 minimizer-' \
          + 'problem pair. \n' \
          + 'First {} of {} differences: \n'.format(num_diff, len(diff)) \
          + '\n'.join(['{} \n{}'.format(*diff[i])
                       for i in range(num_diff)])
    return diff, msg


def setup_options(multifit=False):
    """
    Setups up options class for system tests

    :return: Fitbenchmarking options file for tests
    :rtype: fitbenchmarking.utils.options.Options
    """

    # Get defaults which should have minimizers for every software
    opts = Options()
    opts.num_runs = 1
    opts.make_plots = False
    # Use only the first minimizer from the selected software packages
    if multifit:
        opts.software = ['mantid']
        opts.minimizers = {'mantid': [opts.minimizers['mantid'][0]]}
    elif TEST_TYPE != "default":
        opts.software = ['bumps', 'dfo', 'gsl', 'mantid', 'minuit',
                         'ralfit', 'scipy', 'scipy_ls']
        opts.minimizers = {k: [v[0]] for k, v in opts.minimizers.items()}
    else:
        opts.software = ['bumps', 'dfo', 'minuit', 'scipy', 'scipy_ls']
        opts.minimizers = {s: [opts.minimizers[s][0]] for s in opts.software}

    opts.results_dir = os.path.join(os.path.dirname(__file__),
                                    'fitbenchmarking_results')

    return opts<|MERGE_RESOLUTION|>--- conflicted
+++ resolved
@@ -65,18 +65,12 @@
                                      '{}_expected_results'.format(platform),
                                      'all_parsers.txt')
 
-<<<<<<< HEAD
         actual_file = \
             os.path.join(os.path.dirname(__file__),
-                         'results',
+                         'fitbenchmarking_results',
                          'all_parsers_set',
                          'all_parsers_set_acc_weighted_nlls_table.txt')
-=======
-        actual_file = os.path.join(os.path.dirname(__file__),
-                                   'fitbenchmarking_results',
-                                   'all_parsers_set',
-                                   'all_parsers_set_acc_weighted_table.txt')
->>>>>>> 60a00c22
+
 
         with open(expected_file, 'r') as f:
             expected = f.readlines()
@@ -152,19 +146,11 @@
         expected_file = os.path.join(os.path.dirname(__file__),
                                      '{}_expected_results'.format(platform),
                                      'default_parsers.txt')
-
-<<<<<<< HEAD
         actual_file = \
             os.path.join(os.path.dirname(__file__),
-                         'results',
+                         'fitbenchmarking_results',
                          'default_parsers',
                          'default_parsers_acc_weighted_nlls_table.txt')
-=======
-        actual_file = os.path.join(os.path.dirname(__file__),
-                                   'fitbenchmarking_results',
-                                   'default_parsers',
-                                   'default_parsers_acc_weighted_table.txt')
->>>>>>> 60a00c22
 
         with open(expected_file, 'r') as f:
             expected = f.readlines()
