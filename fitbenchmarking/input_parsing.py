"""
Parse input files describing fitting test examples and load the
information into problem objects

"""
# Copyright &copy; 2016 ISIS Rutherford Appleton Laboratory, NScD
# Oak Ridge National Laboratory & European Spallation Source
#
# This file is part of Mantid.
# Mantid is free software; you can redistribute it and/or modify
# it under the terms of the GNU General Public License as published by
# the Free Software Foundation; either version 3 of the License, or
# (at your option) any later version.
#
# Mantid is distributed in the hope that it will be useful,
# but WITHOUT ANY WARRANTY; without even the implied warranty of
# MERCHANTABILITY or FITNESS FOR A PARTICULAR PURPOSE.  See the
# GNU General Public License for more details.
#
# You should have received a copy of the GNU General Public License
# along with this program.  If not, see <http://www.gnu.org/licenses/>.
#
# File change history is stored at: <https://github.com/mantidproject/mantid>.
# Code Documentation is available at: <http://doxygen.mantidproject.org>

from __future__ import (absolute_import, division, print_function)

import os
import re

import numpy as np

import test_problem


def load_nist_fitting_problem_file(problem_filename):
    """
    Produce a fitting test problem definition object from a NIST text file.

    @param problem_filename :: input file, as a standard NIST text (.dat) file
    """

    with open(problem_filename) as spec_file:

        print("\n*** Loading NIST data file %s ***" %os.path.basename(spec_file.name))

        lines = spec_file.readlines()
        (equation_text, data_pattern_text,
         starting_values, residual_sum_sq) = parse_nist_file_line_by_line(lines)

        if not equation_text:
            raise RuntimeError('Could not find the equation after parsing the lines of this file: {0}'.
                               format(spec_file.name))
        elif not data_pattern_text:
            raise RuntimeError('Could not find the data after parsing the lines of this file: {0}'.
                               format(spec_file.name))
        elif not residual_sum_sq:
            raise RuntimeError('Could not find the residual sum sq after parsing the lines of this file: {0}'.
                               format(spec_file.name))
<<<<<<< HEAD


=======
            
>>>>>>> 730de954
        data_pattern = parse_data_pattern(data_pattern_text)
        parsed_eq = parse_equation(equation_text)

        prob = test_problem.FittingTestProblem()
        prob.name = os.path.basename(spec_file.name)
        name_without_ext = prob.name.split(".")[0]
        prob.linked_name = ("`{0} <http://www.itl.nist.gov/div898/strd/nls/data/{1}.shtml>`__".
                            format(name_without_ext, name_without_ext.lower()))
        prob.equation = parsed_eq
        prob.starting_values = starting_values
        prob.data_pattern_in = data_pattern[:, 1]
        prob.data_pattern_out = data_pattern[:, 0]
        prob.ref_residual_sum_sq = residual_sum_sq

        return prob


def parse_nist_file_line_by_line(lines):
    """
    Get several relevant pieces of information from the lines of a NIST problem file
    This parser is far from great but it does the job.

    @param lines :: lines as directly loaded from a file

    @returns :: the equation string, the data string, the starting values, and the
    certified chi^2, as found in the text lines
    """

    idx, data_idx, ignored_lines = 0, 0, 0
    data_pattern_text = None
    residual_sum_sq = 0
    equation_text = None
    starting_values = None

    # The first line should be:
    # NIST/ITL StRD
    while idx < len(lines):
        line = lines[idx].strip()
        idx += 1

        if not line:
            continue

        if line.startswith('Model:'):
            # Would skip number of parameters, and empty line, but not
            # adequate for all test problems
            # idx += 3

            # Before 'y = ...' there can be lines like 'pi = 3.14159...'
            while (not re.match(r'\s*y\s*=(.+)', lines[idx])
                   and not re.match(r'\s*log\[y\]\s*=(.+)', lines[idx]))\
                   and idx < len(lines):  # [\s*\+\s*e]

                idx += 1

            # Next non-empty lines are assumed to continue the equation
            equation_text = ''
            while lines[idx].strip():
                equation_text += lines[idx].strip()
                idx += 1

        elif 'Starting values' in line or 'Starting Values' in line:
            # There is 1 empty line and one heading line
            # before the actual values
            idx += 2
            starting_values = parse_starting_values(lines[idx:])
            idx += len(starting_values)

        elif line.startswith('Residual Sum of Squares'):
            residual_sum_sq = float(line.split()[4])

        elif line.startswith("Data:"):
            if " x" in line and " y " in line:

                data_pattern_text = lines[idx:]
                idx = len(lines)

        else:
            ignored_lines += 1
            # print("unknown line in supposedly NIST test file, ignoring: {0}".format(line))

    print("%d lines were ignored in this problem file.\n"
          "If any problems occur, please uncomment line above this print"
          "to display the full output." %ignored_lines)

    return equation_text, data_pattern_text, starting_values, residual_sum_sq


def parse_data_pattern(data_text):
    """
    Parses the data part of a NIST test problem file (the columns of
    values) and produces a numpy array with the data.

    """
    if not data_text:
        return None

    first = data_text[0].strip()
    dim = len(first.split())
    data_points = np.zeros((len(data_text), dim))

    for idx, line in enumerate(data_text):
        line = line.strip()
        point_text = line.split()
        point = [float(val) for val in point_text]
        data_points[idx, :] = point

    return data_points


def parse_equation(eq_text):
    """
    Parses the equation text (possibly multi-line) and does a rough
    conversion from NIST equation format to muparser format

    @param eq_text :: equation formula as given in a NIST problem description
    @return formula ready to be used in the 'Formula=' of functions 'UserFunction' of
            the Fit algorithm
    """
    start_normal = r'\s*y\s*=(.+)'

    # try first the usual syntax
    if re.match(start_normal, eq_text):
        match = re.search(r'y\s*=(.+)\s*\+\s*e', eq_text)
        equation = match.group(1).strip()
    else:
        raise RuntimeError("Unrecognized equation syntax when trying to parse a NIST "
                           "equation: " + eq_text)

    # 'NIST equation syntax' => muparser syntax
    # brackets for muparser
    equation = equation.replace('[', '(')
    equation = equation.replace(']', ')')
    equation = equation.replace('arctan', 'atan')
    equation = equation.replace('**', '^')
    return equation


def parse_starting_values(lines):
    starting_vals = []
    for line in lines:
        if not line.strip() or line.startswith('Residual'):
            break

        comps = line.split()
        if 6 != len(comps) and 5 != len(comps):
            raise RuntimeError("Failed to parse this line as starting "
                               "values information: {0}".format(line))

        # A bit weak/lax parsing, if there is one less column, assume only one start point
        if 6 == len(comps):
            alt_values = [float(comps[2]), float(comps[3])]
        elif 5 == len(comps):
            alt_values = [float(comps[2])]

        starting_vals.append([comps[0], alt_values])

    return starting_vals


def load_neutron_data_fitting_problem_file(fname):
    """
    Builds a FittingTestProblem object from a text file. The file is expected to
    have a list of variables (input filename, name, equation, etc.)

    Other alternatives could be ConfigParser (ini format, parser not extermely
    good), or JSON.

    @param fname :: name of the file to load
    """

    with open(fname) as probf:

        entries = get_neutron_data_problem_entries(probf)

        # switch is used to find the last separator in the problem file path
        # and set up the path for the data_files folder
        # i.e truncates the path to ../Neutron_data
        # and adds ../Neutron_data/data_files

        sep_idx = -1
        prefix = ""

        sep_idx = fname.rfind(os.sep)
        if sep_idx != -1:
            prefix = os.path.join(fname[:sep_idx],"data_files")

        prob = test_problem.FittingTestProblem()
        get_fitting_neutron_data(os.path.join(prefix,entries['input_file']), prob)
        prob.name = entries['name']
        prob.equation = entries['function']
        prob.starting_values = None
        if 'fit_parameters' in entries:
            prob.start_x = entries['fit_parameters']['StartX']
            prob.end_x = entries['fit_parameters']['EndX']

    return prob


def get_neutron_data_problem_entries(problem_file):
    """
    Get values from the lines of a "neutron fitting problem definition file",
    They are returned as a dictionary of key (lhs) - value (rhs).
    """

    entries = {}
    for line in problem_file:
        # discard comments
        line = line.partition('#')[0]
        line = line.rstrip()
        if not line:
            continue

        # take values (lhs = rhs)
        lhs, rhs = line.split("=", 1)
        # assumes it is safe to evaluate the rhs (it's a string for example)
        entries[lhs.strip()] = eval(rhs.strip())

    return entries


def get_fitting_neutron_data(fname, prob):
    """
    Load the X-Y-E data from a file and put the values into a fitting problem
    definition object.

    @param fname :: file name to load (using mantid loaders)
    @param prob :: problem definition to populate with X-Y-E data.
    """

    import mantid.simpleapi as msapi

    wks = msapi.Load(Filename=fname)
    prob.data_x = wks.readX(0)
    prob.data_y = wks.readY(0)
    prob.data_pattern_obs_errors = wks.readE(0)
    prob.ref_residual_sum_sq = 0<|MERGE_RESOLUTION|>--- conflicted
+++ resolved
@@ -57,12 +57,7 @@
         elif not residual_sum_sq:
             raise RuntimeError('Could not find the residual sum sq after parsing the lines of this file: {0}'.
                                format(spec_file.name))
-<<<<<<< HEAD
-
-
-=======
             
->>>>>>> 730de954
         data_pattern = parse_data_pattern(data_pattern_text)
         parsed_eq = parse_equation(equation_text)
 
