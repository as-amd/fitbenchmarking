--- conflicted
+++ resolved
@@ -78,11 +78,9 @@
                           at the moment).
     """
 
-<<<<<<< HEAD
-=======
+
     tables_dir = make_results_directory(results_dir, group_name)
 
->>>>>>> 29a0b51c
     linked_problems = build_indiv_linked_problems(results_per_test, group_name)
     accuracy_tbl, runtime_tbl = postproc.calc_accuracy_runtime_tbls(results_per_test, minimizers)
     norm_acc_rankings, norm_runtimes, summary_cells_acc, summary_cells_runtime = \
@@ -157,13 +155,8 @@
     @param prob_results:: the list of results for a problem
     @param group_name :: the name of the group, e.g. "nist_lower"
     """
-<<<<<<< HEAD
 
     logger = log.setup_logger('build_visual_display_page', log_file)
-
-=======
-    
->>>>>>> 29a0b51c
     # Get the best result for a group
     gb = min((result for result in prob_results), key=lambda result: result.fit_chi_sq)
     no_commas_problem_name = gb.problem.name.replace(',', '')
@@ -202,10 +195,8 @@
 
     rst_link = '`<' + file_name + '.' + FILENAME_EXT_HTML + '>`_'  # `<cutest_palmer6c.dat.html>`_
 
-<<<<<<< HEAD
     log.close_logger(logger)
-=======
->>>>>>> 29a0b51c
+
     return rst_link
 
 
@@ -435,15 +426,12 @@
 
     with open(file_name + file_extension, 'w') as tbl_file:
         print(table_data, file=tbl_file)
-<<<<<<< HEAD
+        
     logger.info('Saved {file_name}{extension} to {working_directory}'.
                  format(file_name=file_name, extension=file_extension, working_directory=WORKING_DIR))
 
     log.close_logger(logger)
-=======
-    print('Saved {file_name}{extension} to {working_directory}'.
-          format(file_name=file_name, extension=file_extension, working_directory=results_dir))
->>>>>>> 29a0b51c
+
 
 
 def weighted_suffix_string(use_errors):
