"""
Produce output tables from fitting benchmarking results, in different
formats such as RST and plain text.
"""
# Copyright &copy; 2016 ISIS Rutherford Appleton Laboratory, NScD
# Oak Ridge National Laboratory & European Spallation Source
#
# This file is part of Mantid.
# Mantid is free software; you can redistribute it and/or modify
# it under the terms of the GNU General Public License as published by
# the Free Software Foundation; either version 3 of the License, or
# (at your option) any later version.
#
# Mantid is distributed in the hope that it will be useful,
# but WITHOUT ANY WARRANTY; without even the implied warranty of
# MERCHANTABILITY or FITNESS FOR A PARTICULAR PURPOSE.  See the
# GNU General Public License for more details.
#
# You should have received a copy of the GNU General Public License
# along with this program.  If not, see <http://www.gnu.org/licenses/>.
#
# File change history is stored at: <https://github.com/mantidproject/mantid>.
# Code Documentation is available at: <http://doxygen.mantidproject.org>

from __future__ import (absolute_import, division, print_function)

import os, logging, glob
import numpy as np
import mantid.simpleapi as msapi
from docutils.core import publish_string

import post_processing as postproc
from logging_setup import logger

# Some naming conventions for the output files
BENCHMARK_VERSION_STR = 'v3.8'
FILENAME_SUFFIX_ACCURACY = 'acc'
FILENAME_SUFFIX_RUNTIME = 'runtime'
FILENAME_EXT_TXT = 'txt'
FILENAME_EXT_HTML = 'html'

# Directory of this script (e.g. in source)
SCRIPT_DIR = os.path.dirname(__file__)


def save_results_tables(minimizers, results_per_test, group_name,
                        use_errors, color_scale=None, results_dir=None):
<<<<<<< HEAD

=======
>>>>>>> 2acf14e7
    """
    Prints out results for a group of fit problems in accuracy and runtime
    tables as a text file or html file, in rst format.

    @param minimizers :: list of minimizer names
    @param results_per_test :: result objects
    @param problems_obj :: definitions of the test problems
    @param group_name :: name of this group of problems (example
                         'NIST "lower difficulty"', or 'Neutron data')
    @param use_errors :: whether to use observational errors
    @param simple_text :: whether to print the tables in a simple text format
    @param rst :: whether to print the tables in rst format. They are printed
                  to the standard outputs and to files following specific
                  naming conventions
    @param save_to_file :: If rst=True, whether to save the tables to files
                           following specific naming conventions
    @param color_scale :: threshold-color pairs. This is used for RST tables.
                          The number of levels must be consistent with the
                          style sheet used in the documentation pages
                          (5 at the moment).
    @param results_dir :: directory where all the results are stored
    """

    tables_dir = make_result_tables_directory(results_dir, group_name)
    linked_problems = build_indiv_linked_problems(results_per_test, group_name,
                                                  results_dir)

    accuracy_tbl, runtime_tbl = \
    postproc.calc_accuracy_runtime_tbls(results_per_test, minimizers)
    norm_acc_rankings, norm_runtimes, sum_cells_acc, sum_cells_runtime = \
    postproc.calc_norm_summary_tables(accuracy_tbl, runtime_tbl)

    # Save accuracy table for this group of fit problems
    tbl_acc_indiv = build_rst_table(minimizers, linked_problems,
                                    norm_acc_rankings,
                                    comparison_type='accuracy',
                                    comparison_dim='',
                                    using_errors=use_errors,
                                    color_scale=color_scale)
    save_tables(tables_dir, tbl_acc_indiv, use_errors, group_name,
                FILENAME_SUFFIX_ACCURACY)
    # Save runtime table for this group of fit problems
    tbl_runtime_indiv = build_rst_table(minimizers, linked_problems,
                                        norm_runtimes,
                                        comparison_type='runtime',
                                        comparison_dim='',
                                        using_errors=use_errors,
                                        color_scale=color_scale)

    save_tables(tables_dir, tbl_acc_indiv, use_errors, group_name,
                FILENAME_SUFFIX_RUNTIME)

<<<<<<< HEAD
    tables_dir = make_result_tables_directory(results_dir, group_name)
    linked_problems = build_indiv_linked_problems(results_per_test, group_name,
                                                  results_dir)

    accuracy_tbl, runtime_tbl = \
    postproc.calc_accuracy_runtime_tbls(results_per_test, minimizers)
    norm_acc_rankings, norm_runtimes, sum_cells_acc, sum_cells_runtime = \
    postproc.calc_norm_summary_tables(accuracy_tbl, runtime_tbl)

    # Save accuracy table for this group of fit problems
    tbl_acc_indiv = build_rst_table(minimizers, linked_problems,
                                    norm_acc_rankings,
                                    comparison_type='accuracy',
                                    comparison_dim='',
                                    using_errors=use_errors,
                                    color_scale=color_scale)
    save_tables(tables_dir, tbl_acc_indiv, use_errors, group_name,
                FILENAME_SUFFIX_ACCURACY)
    # Save runtime table for this group of fit problems
    tbl_runtime_indiv = build_rst_table(minimizers, linked_problems,
                                        norm_runtimes,
                                        comparison_type='runtime',
                                        comparison_dim='',
                                        using_errors=use_errors,
                                        color_scale=color_scale)

    save_tables(tables_dir, tbl_acc_indiv, use_errors, group_name,
                FILENAME_SUFFIX_RUNTIME)

    logging.shutdown()


def save_tables(tables_dir, table_data, use_errors, group_name, metric):
    """
    Helper function that saves rst tables in all the formats available
    """

    save_table_to_file(results_dir=tables_dir, table_data=table_data,
                       errors=use_errors, group_name=group_name,
                       metric_type=metric,
                       file_extension=FILENAME_EXT_TXT)
    save_table_to_file(results_dir=tables_dir, table_data=table_data,
                       errors=use_errors, group_name=group_name,
                       metric_type=metric,
                       file_extension=FILENAME_EXT_HTML)
=======
    logging.shutdown()


def save_tables(tables_dir, table_data, use_errors, group_name, metric):
    """
    Helper function that saves rst tables in all the formats available
    """

    save_table_to_file(results_dir=tables_dir, table_data=table_data,
                       errors=use_errors, group_name=group_name,
                       metric_type=metric,
                       file_extension=FILENAME_EXT_TXT)
    save_table_to_file(results_dir=tables_dir, table_data=table_data,
                       errors=use_errors, group_name=group_name,
                       metric_type=metric,
                       file_extension=FILENAME_EXT_HTML)

>>>>>>> 2acf14e7


def build_indiv_linked_problems(results_per_test, group_name, results_dir):
    """
    Makes a list of linked problem names which would be used for the
    rows of the first column of the tables of individual results.

    @param results_per_test :: results as produces by the fitting tests
    @param group_name :: name of the group (NIST, Neutron data, etc.) this
                         problem is part of

    @returns :: list of problems with their description link tags
    """

    prev_name = ''
    prob_count = 1
    linked_problems = []

    for test_idx, prob_results in enumerate(results_per_test):
        name = results_per_test[test_idx][0].problem.name
        if name == prev_name:
            prob_count += 1
        else:
            prob_count = 1
        prev_name = name
        name_index = name + ' ' + str(prob_count)
        name = '`' + name_index + ' ' + \
               build_visual_display_page(prob_results, group_name, results_dir)
        linked_problems.append(name)

    return linked_problems
<<<<<<< HEAD


def setup_nist_VDpage_misc(linked_name, function_def, results_dir):
    """
    Helper function that sets up the directory, function details table
    and see also link for the NIST data
    """
    VDPages_dir = os.path.join(results_dir, "nist", "VDPages")
    details_table = fit_details_rst_table(function_def)
    see_also_link = 'See also:\n ' + linked_name + \
                    '\n on NIST website\n\n'

    return VDPages_dir, details_table, see_also_link


def setup_neutron_VDpage_misc(function_def, results_dir):
    """
    Helper function that sets up the directory, function details table
    and see also link for the NEUTRON data
    """
    VDPages_dir = os.path.join(results_dir, "neutron", "VDPages")
    details_table = fit_details_rst_table(function_def)
    see_also_link = ''

    return VDPages_dir, details_table, see_also_link
=======


def setup_nist_VDpage_misc(linked_name, function_def, results_dir):
    """
    Helper function that sets up the directory, function details table
    and see also link for the NIST data
    """
    support_pages_dir = os.path.join(results_dir, "nist", "tables",
                                     "support_pages")
    details_table = fit_details_rst_table(function_def)
    see_also_link = 'See also:\n ' + linked_name + \
                    '\n on NIST website\n\n'

    return support_pages_dir, details_table, see_also_link


def setup_neutron_VDpage_misc(function_def, results_dir):
    """
    Helper function that sets up the directory, function details table
    and see also link for the NEUTRON data
    """
    support_pages_dir = os.path.join(results_dir, "neutron", "tables",
                                     "support_pages")
    details_table = fit_details_rst_table(function_def)
    see_also_link = ''

    return support_pages_dir, details_table, see_also_link


def setup_VDpage_misc(group_name, problem_name, res_obj, results_dir):
    """
    Setup miscellaneous data for visual display page.
    """
    # Group specific path and other misc stuff
    if 'nist' in group_name:
        support_pages_dir, fit_function_details_table, see_also_link = \
        setup_nist_VDpage_misc(res_obj.problem.linked_name,
                               res_obj.function_def,
                               results_dir)
    elif 'neutron' in group_name:
        support_pages_dir, fit_function_details_table, see_also_link = \
        setup_neutron_VDpage_misc(res_obj.function_def, results_dir)

    file_name = (group_name + '_' + problem_name).lower()
    file_path = os.path.join(support_pages_dir, file_name)

    return (support_pages_dir, file_path, fit_function_details_table,
            see_also_link)


def get_figures_path(support_pages_dir, problem_name):

    figures_dir = os.path.join(support_pages_dir, "figures")
    figure_data = os.path.join(figures_dir, "Data_Plot_" + problem_name +
                               "_1" + ".png")
    figure_fit = os.path.join(figures_dir, "Fit_for_" + problem_name +
                              "_1" + ".png")
    figure_start = os.path.join(figures_dir, "start_for_" + problem_name +
                                "_1" + ".png")
>>>>>>> 2acf14e7

    # If OS is Windows, then need to add prefix 'file:///'
    if os.name == 'nt':
        figure_data = 'file:///' + figure_data
        figure_fit = 'file:///' + figure_fit
        figure_start = 'file:///' + figure_start

<<<<<<< HEAD
def setup_VDpage_misc(group_name, problem_name, res_obj, results_dir):
    """
    Setup miscellaneous data for visual display page.
    """
    # Group specific path and other misc stuff
    if 'nist' in group_name:
        VDPages_dir, fit_function_details_table, see_also_link = \
        setup_nist_VDpage_misc(res_obj.problem.linked_name,
                               res_obj.function_def,
                               results_dir)
    elif 'neutron' in group_name:
        VDPages_dir, fit_function_details_table, see_also_link = \
        setup_neutron_VDpage_misc(res_obj.function_def, results_dir)

    file_name = (group_name + '_' + problem_name).lower()
    file_path = os.path.join(VDPages_dir, file_name)

    return VDPages_dir, file_path, fit_function_details_table, see_also_link


def get_figures_path(VDPages_dir, problem_name):

    figures_dir = os.path.join(VDPages_dir, 'Figures')
    figure_data = os.path.join(figures_dir, "Data_Plot_" + problem_name +
                               "_1" + ".png")
    figure_fit = os.path.join(figures_dir, "Fit_for_" + problem_name +
                              "_1" + ".png")
    figure_start = os.path.join(figures_dir, "start_for_" + problem_name +
                                "_1" + ".png")

    # If OS is Windows, then need to add prefix 'file:///'
    if os.name == 'nt':
        figure_data = 'file:///' + figure_data
        figure_fit = 'file:///' + figure_fit
        figure_start = 'file:///' + figure_start

    return figure_data, figure_fit, figure_start


=======
    return figure_data, figure_fit, figure_start



>>>>>>> 2acf14e7
def build_visual_display_page(prob_results, group_name, results_dir):
    """
    Builds a page containing details of the best fit for a problem.
    @param prob_results:: the list of results for a problem
    @param group_name :: the name of the group, e.g. "nist_lower"
    """

    # Get the best result for a group
    gb = min((result for result in prob_results),
<<<<<<< HEAD
             key=lambda result: result.chi_sq)
=======
             key=lambda result: result.fit_chi_sq)
>>>>>>> 2acf14e7

    # Remove commas and replace space with underscore in problem name
    problem_name = gb.problem.name.replace(',', '')
    problem_name = problem_name.replace(' ','_')

    # Set up miscellaneous stuff and generate rst_link
<<<<<<< HEAD
    VDPages_dir, file_path, fit_function_details_table, see_also_link = \
=======
    support_pages_dir, file_path, fit_function_details_table, see_also_link = \
>>>>>>> 2acf14e7
    setup_VDpage_misc(group_name, problem_name, gb, results_dir)

    rst_file_path = file_path.replace('\\', '/')
    rst_link = "<file:///" + '' + rst_file_path + "." + \
                FILENAME_EXT_HTML + ">`__"

    # Get paths to figures
    figure_data, figure_fit, figure_start = \
<<<<<<< HEAD
    get_figures_path(VDPages_dir, problem_name)
=======
    get_figures_path(support_pages_dir, problem_name)
>>>>>>> 2acf14e7

    # Create and save rst page
    rst_text = create_rst_page(gb.problem.name, figure_data, figure_start,
                               figure_fit, fit_function_details_table,
                               gb.minimizer, see_also_link)
    save_VDpages(rst_text, problem_name, file_path)

    return rst_link


def generate_rst_title(problem_name):
    """
    Helper function that generates a title for an rst page, containing
    the name of the problem.
    """

    title = '=' * len(problem_name) + '\n'
    title += problem_name + '\n'
    title += '=' * len(problem_name) + '\n\n'

    return title


def generate_rst_data_plot(figure_data):
    """
    Helper function that generates an rst figure of the data plot png image
    contained at path figure_data.
    """

    data_plot = 'Data Plot' + '\n'
    data_plot += ('-' * len(data_plot)) + '\n\n'
    data_plot += '*Plot of the data considered in the problem*\n\n'
    data_plot += ('.. image:: ' + figure_data + '\n' +
                  '   :align: center' + '\n\n')

    return data_plot


<<<<<<< HEAD
def generate_rst_starting_plot(figure_start):
=======
def generate_rst_starting_plot(figure_start, fit_function_details_table):
>>>>>>> 2acf14e7
    """
    Helper function that generates an rst figure of the starting guess plot
    png image contained at path figure_start.
    """
    starting_plot = 'Plot of the initial starting guess' + '\n'
    starting_plot += ('-' * len(starting_plot)) + '\n\n'
<<<<<<< HEAD
    starting_plot += '*Minimizer*: Levenberg-Marquardt \n\n'
=======
    starting_plot += '*Functions*:\n\n'
    starting_plot += fit_function_details_table
>>>>>>> 2acf14e7
    starting_plot += ('.. figure:: ' + figure_start  + '\n' +
                      '   :align: center' + '\n\n')

    return starting_plot


<<<<<<< HEAD
def generate_rst_solution_plot(figure_fit, fit_function_details_table,
                               minimizer):
=======
def generate_rst_solution_plot(figure_fit, minimizer):
>>>>>>> 2acf14e7
    """
    Helper function that generates an rst figure of the fitted problem
    png image contained at path figure_fit.
    """

    solution_plot = 'Plot of the solution found' + '\n'
    solution_plot += ('-' * len(solution_plot)) + '\n\n'
    solution_plot += '*Minimizer*: ' + minimizer + '\n\n'
<<<<<<< HEAD
    solution_plot += '*Functions*:\n\n'
    solution_plot += fit_function_details_table
=======
>>>>>>> 2acf14e7
    solution_plot += ('.. figure:: ' + figure_fit + '\n' +
                      '   :align: center' + '\n\n')

    return solution_plot


def create_rst_page(name, figure_data, figure_start, figure_fit, details_table,
                    minimizer, see_also_link):
    """
    Creates an rst page containing a title and 3 figures, with a detailed
    table about the fit on the last figure.
    """

    space = "|\n|\n|\n\n"
    title = generate_rst_title(name)
    data_plot = generate_rst_data_plot(figure_data)
<<<<<<< HEAD
    starting_plot = generate_rst_starting_plot(figure_start)
    solution_plot = generate_rst_solution_plot(figure_fit, details_table,
                                               minimizer)
=======
    starting_plot = generate_rst_starting_plot(figure_start, details_table)
    solution_plot = generate_rst_solution_plot(figure_fit, minimizer)
>>>>>>> 2acf14e7

    rst_text = title + space + data_plot + starting_plot + solution_plot + \
               space + see_also_link

    return rst_text


def save_VDpages(rst_text, prob_name, file_path):
    """
    Helper function that saves the rst page into text and html after
    converting it to html.
    """

    html = publish_string(rst_text, writer_name='html')
    with open(file_path + '.' + FILENAME_EXT_TXT, 'w') as visual_rst:
        print(html, file=visual_rst)
        logger.info('Saved {prob_name}.{extension} to {working_directory}'.
                     format(prob_name=prob_name, extension=FILENAME_EXT_TXT,
                            working_directory=file_path))

    with open(file_path + '.' + FILENAME_EXT_HTML, 'w') as visual_html:
        print(html, file=visual_html)
        logger.info('Saved {prob_name}.{extension} to {working_directory}'.
                     format(prob_name=prob_name, extension=FILENAME_EXT_HTML,
                            working_directory=file_path))
<<<<<<< HEAD
=======

def fit_details_rst_table(functions_str):
    """
    Builds an rst table containing the functional form and the parameters
    given the function definition string of the problem.
    """
    functions = functions_str.split(';')
    func_names = []
    func_params = []
>>>>>>> 2acf14e7

    for function in functions:

<<<<<<< HEAD
def fit_details_rst_table(functions_str):
    """
    Builds an rst table containing the functional form and the parameters
    given the function definition string of the problem.
    """
    functions = functions_str.split(';')
    func_names = []
    func_params = []

    for function in functions:

        # If string contains UserFunction then it means it is a nist problem
        # Otherwise it is a neutron problem
        if 'UserFunction' in function:
            func_names, func_params = parse_nist_function_def(function)

=======
        # If string contains UserFunction then it means it is a nist problem
        # Otherwise it is a neutron problem
        if 'UserFunction' in function:
            func_names, func_params = parse_nist_function_def(function)

>>>>>>> 2acf14e7
        else:
            func_names, func_params = \
            parse_neutron_function_def(function, func_names, func_params)

    name_header_dim, params_header_dim = \
    fit_details_table_hdims(func_names, func_params)
    header = generate_fit_det_header(name_header_dim, params_header_dim)
    body = generate_fit_det_body(func_names, func_params,
                                 name_header_dim, params_header_dim)
    tbl = header + body + '\n'

    return tbl


def parse_nist_function_def(function):
    """
    Helper function that parses the function definition of a nist problem
    and returns the function name and parameters.
    """
    first_comma = function.find(',')
    second_comma = function.find(',', first_comma + 1)
    function_name = function[first_comma+10:second_comma]
    function_parameters = function[second_comma+2:]
    function_parameters = function_parameters.replace(',', ', ')
<<<<<<< HEAD

    return [function_name], [function_parameters]


def parse_neutron_function_def(function, function_names, function_parameters):
    """
    Helper function that parses the function definition of a neutron problem
    and returns the function name and parameters.
    """
    first_comma = function.find(',')
    if first_comma != -1:
        function_names.append(function[5:first_comma])
        function_parameters.append(function[first_comma+1:])
    else:
        function_names.append(function[5:])
        function_parameters.append('None')

    for idx in range(0, len(function_parameters)):
        function_parameters[idx] = function_parameters[idx].replace(',', ', ')

    return function_names, function_parameters


def fit_details_table_hdims(function_names, function_parameters):
    """
    Helper function that resolves the header dimensions of the fit details
    table present in the rst visual display page.
    """

    name_header_dim = max(len(name) for name in function_names)
    params_header_dim = max(len(parameter) for parameter in function_parameters)

    if name_header_dim < 4:
        name_header_dim = 4
    if params_header_dim < 10:
        params_header_dim = 10

    return name_header_dim, params_header_dim


def generate_fit_det_header(name_dim, params_dim):
    """
    Generates header of table containing the fit details.
    """

    header = ''
    header += '+-' + '-'*name_dim + '-+-' + '-'*params_dim + '-+\n'
    header += ('| ' + 'Form' + ' '*(name_dim-4) + ' ' +
               '| ' + 'Parameters' + ' '*(params_dim-10) + ' |\n')
    header += '+=' + '='*name_dim + '=+=' + '='*params_dim + '=+\n'

    return header


def generate_fit_det_body(func_names, func_params, name_dim, params_dim):
    """
    Generates the body of table containing fit details.
    """

    body = ''
    for idx in range(0, len(func_names)):

        body += ('| ' + func_names[idx] +
                 ' '*(name_dim-len(func_names[idx])) + ' ' +
                 '| ' + func_params[idx] +
                 ' '*(params_dim-len(func_params[idx])) + ' |\n')
        body += '+-' + '-'*name_dim + '-+-' + '-'*params_dim + '-+\n'

    return body

=======

    return [function_name], [function_parameters]


def parse_neutron_function_def(function, function_names, function_parameters):
    """
    Helper function that parses the function definition of a neutron problem
    and returns the function name and parameters.
    """
    first_comma = function.find(',')
    if first_comma != -1:
        function_names.append(function[5:first_comma])
        function_parameters.append(function[first_comma+1:])
    else:
        function_names.append(function[5:])
        function_parameters.append('Use default parameter values')

    for idx in range(0, len(function_parameters)):
        function_parameters[idx] = function_parameters[idx].replace(',', ', ')

    return function_names, function_parameters


def fit_details_table_hdims(function_names, function_parameters):
    """
    Helper function that resolves the header dimensions of the fit details
    table present in the rst visual display page.
    """

    name_header_dim = max(len(name) for name in function_names)
    params_header_dim = max(len(parameter) for parameter in function_parameters)

    if name_header_dim < 4:
        name_header_dim = 4
    if params_header_dim < 10:
        params_header_dim = 10

    return name_header_dim, params_header_dim


def generate_fit_det_header(name_dim, params_dim):
    """
    Generates header of table containing the fit details.
    """

    header = ''
    header += '+-' + '-'*name_dim + '-+-' + '-'*params_dim + '-+\n'
    header += ('| ' + 'Form' + ' '*(name_dim-4) + ' ' +
               '| ' + 'Parameters' + ' '*(params_dim-10) + ' |\n')
    header += '+=' + '='*name_dim + '=+=' + '='*params_dim + '=+\n'

    return header


def generate_fit_det_body(func_names, func_params, name_dim, params_dim):
    """
    Generates the body of table containing fit details.
    """

    body = ''
    for idx in range(0, len(func_names)):

        body += ('| ' + func_names[idx] +
                 ' '*(name_dim-len(func_names[idx])) + ' ' +
                 '| ' + func_params[idx] +
                 ' '*(params_dim-len(func_params[idx])) + ' |\n')
        body += '+-' + '-'*name_dim + '-+-' + '-'*params_dim + '-+\n'

    return body

>>>>>>> 2acf14e7

def build_rst_table(columns_txt, rows_txt, cells, comparison_type,
                    comparison_dim, using_errors, color_scale=None):
    """"
    Builds an RST table as a string, given the list of column and row headers,
    and a 2D numpy array with values for the cells.
    This can be tricky/counterintuitive, see:
    http://docutils.sourceforge.net/docs/dev/rst/problems.html

    @param columns_txt :: the text for the columns, one item per column
    @param rows_txt :: the text for the rows (will go in the leftmost column)
    @param cells :: a 2D numpy array with as many rows as items have been given
    in rows_txt, and as many columns as items have been given in columns_txt

    @param comparison_type :: whether this is a 'summary', or a full 'accuracy',
                              or 'runtime' table.
    @param comparison_dim :: dimension (accuracy / runtime)
    @param using_errors :: whether this comparison uses errors in the cost
                           function (weighted or unweighted), required to link
                           the table properly

    @param color_scale :: list with pairs of threshold value - color,
                          to produce color tags for the cells
    """

    columns_txt = display_name_for_minimizers(columns_txt)
    items_link = build_items_links(comparison_type, comparison_dim,
                                   using_errors)
    cell_len = calc_cell_len_rst_table(columns_txt, items_link, cells,
                                       color_scale)

    # The first column tends to be disproportionately long if it has a link
    first_col_len = calc_first_col_len(cell_len, rows_txt)
    tbl_header_top, tbl_header_text, tbl_header_bottom = \
    build_rst_table_header_chunks(first_col_len, cell_len, columns_txt)

    tbl_header = tbl_header_top + '\n' + tbl_header_text + '\n' + \
                 tbl_header_bottom + '\n'

    # The footer is in general the delimiter between rows,
    # including the last one
    tbl_footer = tbl_header_top + '\n'
    tbl_body = create_rst_table_body(cells, items_link, rows_txt, first_col_len,
                                     cell_len, color_scale, tbl_footer)

    return tbl_header  + tbl_body


def create_rst_table_body(cells, items_link, rows_txt, first_col_len, cell_len,
                          color_scale, tbl_footer):
    """
    Creates the body of the rst table that holds all the fitting results.
    """

    tbl_body = ''
    for row in range(0, cells.shape[0]):
        # Pick either individual or group link
        link = None
        if isinstance(items_link, list):
            link = items_link[row]
        else:
            link = items_link

        tbl_body += '|' + rows_txt[row].ljust(first_col_len, ' ') + '|'
        for col in range(0, cells.shape[1]):
            tbl_body += format_cell_value_rst(cells[row, col], cell_len,
                                              color_scale, link) + '|'
        tbl_body += '\n'
        tbl_body += tbl_footer

    return tbl_body


def display_name_for_minimizers(names):
    """
    Converts minimizer names into their "display names". For example
    to rename DTRS to "Trust region" or similar
    """

    display_names = names
    # Quick fix for DTRS name in version 3.8 - REMOVE
    for idx, minimizer in enumerate(names):
        if 'DTRS' == minimizer:
            display_names[idx] = 'Trust Region'

    return display_names


def build_items_links(comparison_type, comp_dim, using_errors):
    """
    Figure out the links from rst table cells to other pages/sections of pages.

    @param comparison_type :: whether this is a 'summary', or a full 'accuracy',
                              or 'runtime' table.
    @param comp_dim :: dimension (accuracy / runtime)
    @param using_errors :: whether using observational errors in cost functions

    @returns :: link or links to use from table cells.
    """
    if 'summary' == comparison_type:
        items_link = ['Minimizers_{0}_comparison_in_terms_of_{1}_nist_lower'.
                      format(weighted_suffix_string(using_errors), comp_dim),
                      'Minimizers_{0}_comparison_in_terms_of_{1}_nist_average'.
                      format(weighted_suffix_string(using_errors), comp_dim),
                      'Minimizers_{0}_comparison_in_terms_of_{1}_nist_higher'.
                      format(weighted_suffix_string(using_errors), comp_dim),
                      'Minimizers_{0}_comparison_in_terms_of_{1}_cutest'.
                      format(weighted_suffix_string(using_errors), comp_dim),
                      'Minimizers_{0}_comparison_in_terms_of_{1}_neutron_data'.
                      format(weighted_suffix_string(using_errors), comp_dim),
                      ]
    elif 'accuracy' == comparison_type or 'runtime' == comparison_type:
        if using_errors:
            items_link = 'FittingMinimizersComparisonDetailedWithWeights'
        else:
            items_link = 'FittingMinimizersComparisonDetailed'
    else:
        items_link = ''

    return items_link


def calc_cell_len_rst_table(columns_txt, items_link, cells, color_scale=None):
    """
    Calculate ascii character width needed for an RST table,
    using the length of the longest table cell.

    @param columns_txt :: list of the contents of the column headers
    @param items_link :: the links from rst table cells to other
                         pages/sections of pages
    @param cells :: the values of the results
    @param color_scale :: whether a color_scale is used or not
    @returns :: the length of the longest cell in a table
    """

    # The length of the longest header (minimizer name)
    max_header = len(max((col for col in columns_txt), key=len))
    # The value of the longest (once formatted) value in the table
    max_value = max(("%.4g" % cell for cell in np.nditer(cells)), key=len)

    # The length of the longest link reference
    # (angular bracket content present in summary tables)
    max_item = None
    if isinstance(items_link, list):
        max_item = max(items_link, key=len)
    else:
        items_link

    # Set cell length equal to the length of:
    # the longest combination of value, test name, and colour (plus padding)
    padding = 2
    cell_len = len(format_cell_value_rst(value=float(max_value),
                                         color_scale=color_scale,
                                         items_link=max_item).strip()) + padding
    # If the header is longer than any cell's contents,
    # i.e. is a group results table, use that length instead
    if cell_len < max_header:
        cell_len = max_header

    return cell_len


def calc_first_col_len(cell_len, rows_txt):
    """
    Calculate the first column length as it tends to be higher that all
    other columns.
    """

    first_col_len = cell_len
    for row_name in rows_txt:
        name_len = len(row_name)
        if name_len > first_col_len:
            first_col_len = name_len

    return first_col_len


def build_rst_table_header_chunks(first_col_len, cell_len, columns_txt):
    """
    Prepare the horizontal and vertical lines in the RST headers.

    @param first_col_len :: length (in characters) of the first column
    @param cell_len :: length of all other cells
    """

    tbl_header_top = '+'
    tbl_header_text = '|'
    tbl_header_bottom = '+'

    # First column in the header for the name of the test or statistics
    tbl_header_top += '-'.ljust(first_col_len, '-') + '+'
    tbl_header_text += ' '.ljust(first_col_len, ' ') + '|'
    tbl_header_bottom += '='.ljust(first_col_len, '=') + '+'
    for col_name in columns_txt:
        tbl_header_top += '-'.ljust(cell_len, '-') + '+'
        tbl_header_text += col_name.ljust(cell_len, ' ') + '|'
        tbl_header_bottom += '='.ljust(cell_len, '=') + '+'

    return tbl_header_top, tbl_header_text, tbl_header_bottom


def format_cell_value_rst(value, width=None, color_scale=None, items_link=None):
    """
    Build the content string for a table cell, adding style/color tags
    if required.

    @param value :: the value of the result
    @param width :: the width of the longest table cell
    @param color_scale :: the colour scale used
    @param items_link :: the links from rst table cells to other
                         pages/sections of pages
    @returns :: the (formatted) contents of a cell

    """
    if not color_scale:
        if not items_link:
            value_text = ' {0:.4g}'.format(value)
        else:
            value_text = ' :ref:`{0:.4g} <{1}>`'.format(value, items_link)
    else:
        color = ''
        for color_descr in color_scale:
            if value <= color_descr[0]:
                color = color_descr[1]
                break
        if not color:
            color = color_scale[-1][1]
        value_text = " :{0}:`{1:.4g}`".format(color, value)

    if width is not None:
        value_text = value_text.ljust(width, ' ')

    return value_text


def save_table_to_file(results_dir, table_data, errors, group_name, metric_type,
                       file_extension):
    """
    Saves a group results table or overall results table to a given file type.

    @param table_data :: the results table
    @param errors :: whether to use observational errors
    @param group_name :: name of this group of problems
                         (example 'NIST "lower difficulty"', or 'Neutron data')
    @param metric_type :: the test type of the table data
                          (e.g. runtime, accuracy)
    @param file_extension :: the file type extension (e.g. html)
    """


    file_name = ('comparison_{weighted}_{version}_{metric_type}_{group_name}.'
                 .format(weighted=weighted_suffix_string(errors),
                         version=BENCHMARK_VERSION_STR, metric_type=metric_type,
                         group_name=group_name))
    file_name = os.path.join(results_dir, file_name)

    if file_extension == 'html':
        rst_content = '.. include:: ' + \
                      str(os.path.join(SCRIPT_DIR, 'color_definitions.txt'))
        rst_content += '\n' + table_data
        table_data = publish_string(rst_content, writer_name='html')

    with open(file_name + file_extension, 'w') as tbl_file:
        print(table_data, file=tbl_file)

    logger.info('Saved {file_name}{extension} to {working_directory}'.
                 format(file_name=file_name, extension=file_extension,
                        working_directory=results_dir))
<<<<<<< HEAD
=======


>>>>>>> 2acf14e7


def weighted_suffix_string(use_errors):
    """
    Produces a suffix weighted/unweighted. Used to generate names of
    output files.
    """
    values = {True: 'weighted', False: 'unweighted'}
    return values[use_errors]


def make_result_tables_directory(results_dir, group_name):
<<<<<<< HEAD
=======

>>>>>>> 2acf14e7
    """
    Creates the results directory where the tables are located.
    e.g. fitbenchmarking/results/neutron/Tables/
    """

    if 'nist' in group_name:
        group_results_dir = os.path.join(results_dir, 'nist')
        if not os.path.exists(group_results_dir):
            os.makedirs(group_results_dir)
<<<<<<< HEAD
        tables_dir = os.path.join(group_results_dir, "Tables", group_name)
=======
        tables_dir = os.path.join(group_results_dir, "tables", group_name)

>>>>>>> 2acf14e7

    elif 'neutron' in group_name:
        group_results_dir = os.path.join(results_dir, 'neutron')
        if not os.path.exists(group_results_dir):
            os.makedirs(group_results_dir)
<<<<<<< HEAD
        tables_dir = os.path.join(group_results_dir, "Tables")
=======
        tables_dir = os.path.join(group_results_dir, "tables")

>>>>>>> 2acf14e7

    if not os.path.exists(tables_dir):
        os.makedirs(tables_dir)

    return tables_dir<|MERGE_RESOLUTION|>--- conflicted
+++ resolved
@@ -45,10 +45,6 @@
 
 def save_results_tables(minimizers, results_per_test, group_name,
                         use_errors, color_scale=None, results_dir=None):
-<<<<<<< HEAD
-
-=======
->>>>>>> 2acf14e7
     """
     Prints out results for a group of fit problems in accuracy and runtime
     tables as a text file or html file, in rst format.
@@ -101,36 +97,6 @@
     save_tables(tables_dir, tbl_acc_indiv, use_errors, group_name,
                 FILENAME_SUFFIX_RUNTIME)
 
-<<<<<<< HEAD
-    tables_dir = make_result_tables_directory(results_dir, group_name)
-    linked_problems = build_indiv_linked_problems(results_per_test, group_name,
-                                                  results_dir)
-
-    accuracy_tbl, runtime_tbl = \
-    postproc.calc_accuracy_runtime_tbls(results_per_test, minimizers)
-    norm_acc_rankings, norm_runtimes, sum_cells_acc, sum_cells_runtime = \
-    postproc.calc_norm_summary_tables(accuracy_tbl, runtime_tbl)
-
-    # Save accuracy table for this group of fit problems
-    tbl_acc_indiv = build_rst_table(minimizers, linked_problems,
-                                    norm_acc_rankings,
-                                    comparison_type='accuracy',
-                                    comparison_dim='',
-                                    using_errors=use_errors,
-                                    color_scale=color_scale)
-    save_tables(tables_dir, tbl_acc_indiv, use_errors, group_name,
-                FILENAME_SUFFIX_ACCURACY)
-    # Save runtime table for this group of fit problems
-    tbl_runtime_indiv = build_rst_table(minimizers, linked_problems,
-                                        norm_runtimes,
-                                        comparison_type='runtime',
-                                        comparison_dim='',
-                                        using_errors=use_errors,
-                                        color_scale=color_scale)
-
-    save_tables(tables_dir, tbl_acc_indiv, use_errors, group_name,
-                FILENAME_SUFFIX_RUNTIME)
-
     logging.shutdown()
 
 
@@ -147,25 +113,6 @@
                        errors=use_errors, group_name=group_name,
                        metric_type=metric,
                        file_extension=FILENAME_EXT_HTML)
-=======
-    logging.shutdown()
-
-
-def save_tables(tables_dir, table_data, use_errors, group_name, metric):
-    """
-    Helper function that saves rst tables in all the formats available
-    """
-
-    save_table_to_file(results_dir=tables_dir, table_data=table_data,
-                       errors=use_errors, group_name=group_name,
-                       metric_type=metric,
-                       file_extension=FILENAME_EXT_TXT)
-    save_table_to_file(results_dir=tables_dir, table_data=table_data,
-                       errors=use_errors, group_name=group_name,
-                       metric_type=metric,
-                       file_extension=FILENAME_EXT_HTML)
-
->>>>>>> 2acf14e7
 
 
 def build_indiv_linked_problems(results_per_test, group_name, results_dir):
@@ -197,34 +144,7 @@
         linked_problems.append(name)
 
     return linked_problems
-<<<<<<< HEAD
-
-
-def setup_nist_VDpage_misc(linked_name, function_def, results_dir):
-    """
-    Helper function that sets up the directory, function details table
-    and see also link for the NIST data
-    """
-    VDPages_dir = os.path.join(results_dir, "nist", "VDPages")
-    details_table = fit_details_rst_table(function_def)
-    see_also_link = 'See also:\n ' + linked_name + \
-                    '\n on NIST website\n\n'
-
-    return VDPages_dir, details_table, see_also_link
-
-
-def setup_neutron_VDpage_misc(function_def, results_dir):
-    """
-    Helper function that sets up the directory, function details table
-    and see also link for the NEUTRON data
-    """
-    VDPages_dir = os.path.join(results_dir, "neutron", "VDPages")
-    details_table = fit_details_rst_table(function_def)
-    see_also_link = ''
-
-    return VDPages_dir, details_table, see_also_link
-=======
-
+  
 
 def setup_nist_VDpage_misc(linked_name, function_def, results_dir):
     """
@@ -283,7 +203,6 @@
                               "_1" + ".png")
     figure_start = os.path.join(figures_dir, "start_for_" + problem_name +
                                 "_1" + ".png")
->>>>>>> 2acf14e7
 
     # If OS is Windows, then need to add prefix 'file:///'
     if os.name == 'nt':
@@ -291,52 +210,10 @@
         figure_fit = 'file:///' + figure_fit
         figure_start = 'file:///' + figure_start
 
-<<<<<<< HEAD
-def setup_VDpage_misc(group_name, problem_name, res_obj, results_dir):
-    """
-    Setup miscellaneous data for visual display page.
-    """
-    # Group specific path and other misc stuff
-    if 'nist' in group_name:
-        VDPages_dir, fit_function_details_table, see_also_link = \
-        setup_nist_VDpage_misc(res_obj.problem.linked_name,
-                               res_obj.function_def,
-                               results_dir)
-    elif 'neutron' in group_name:
-        VDPages_dir, fit_function_details_table, see_also_link = \
-        setup_neutron_VDpage_misc(res_obj.function_def, results_dir)
-
-    file_name = (group_name + '_' + problem_name).lower()
-    file_path = os.path.join(VDPages_dir, file_name)
-
-    return VDPages_dir, file_path, fit_function_details_table, see_also_link
-
-
-def get_figures_path(VDPages_dir, problem_name):
-
-    figures_dir = os.path.join(VDPages_dir, 'Figures')
-    figure_data = os.path.join(figures_dir, "Data_Plot_" + problem_name +
-                               "_1" + ".png")
-    figure_fit = os.path.join(figures_dir, "Fit_for_" + problem_name +
-                              "_1" + ".png")
-    figure_start = os.path.join(figures_dir, "start_for_" + problem_name +
-                                "_1" + ".png")
-
-    # If OS is Windows, then need to add prefix 'file:///'
-    if os.name == 'nt':
-        figure_data = 'file:///' + figure_data
-        figure_fit = 'file:///' + figure_fit
-        figure_start = 'file:///' + figure_start
-
     return figure_data, figure_fit, figure_start
 
 
-=======
-    return figure_data, figure_fit, figure_start
-
-
-
->>>>>>> 2acf14e7
+
 def build_visual_display_page(prob_results, group_name, results_dir):
     """
     Builds a page containing details of the best fit for a problem.
@@ -346,22 +223,14 @@
 
     # Get the best result for a group
     gb = min((result for result in prob_results),
-<<<<<<< HEAD
-             key=lambda result: result.chi_sq)
-=======
-             key=lambda result: result.fit_chi_sq)
->>>>>>> 2acf14e7
+              key=lambda result: result.chi_sq)
 
     # Remove commas and replace space with underscore in problem name
     problem_name = gb.problem.name.replace(',', '')
     problem_name = problem_name.replace(' ','_')
 
     # Set up miscellaneous stuff and generate rst_link
-<<<<<<< HEAD
-    VDPages_dir, file_path, fit_function_details_table, see_also_link = \
-=======
     support_pages_dir, file_path, fit_function_details_table, see_also_link = \
->>>>>>> 2acf14e7
     setup_VDpage_misc(group_name, problem_name, gb, results_dir)
 
     rst_file_path = file_path.replace('\\', '/')
@@ -370,11 +239,7 @@
 
     # Get paths to figures
     figure_data, figure_fit, figure_start = \
-<<<<<<< HEAD
-    get_figures_path(VDPages_dir, problem_name)
-=======
     get_figures_path(support_pages_dir, problem_name)
->>>>>>> 2acf14e7
 
     # Create and save rst page
     rst_text = create_rst_page(gb.problem.name, figure_data, figure_start,
@@ -412,36 +277,23 @@
 
     return data_plot
 
-
-<<<<<<< HEAD
-def generate_rst_starting_plot(figure_start):
-=======
+  
 def generate_rst_starting_plot(figure_start, fit_function_details_table):
->>>>>>> 2acf14e7
     """
     Helper function that generates an rst figure of the starting guess plot
     png image contained at path figure_start.
     """
     starting_plot = 'Plot of the initial starting guess' + '\n'
     starting_plot += ('-' * len(starting_plot)) + '\n\n'
-<<<<<<< HEAD
-    starting_plot += '*Minimizer*: Levenberg-Marquardt \n\n'
-=======
     starting_plot += '*Functions*:\n\n'
     starting_plot += fit_function_details_table
->>>>>>> 2acf14e7
     starting_plot += ('.. figure:: ' + figure_start  + '\n' +
                       '   :align: center' + '\n\n')
 
     return starting_plot
 
 
-<<<<<<< HEAD
-def generate_rst_solution_plot(figure_fit, fit_function_details_table,
-                               minimizer):
-=======
 def generate_rst_solution_plot(figure_fit, minimizer):
->>>>>>> 2acf14e7
     """
     Helper function that generates an rst figure of the fitted problem
     png image contained at path figure_fit.
@@ -450,17 +302,12 @@
     solution_plot = 'Plot of the solution found' + '\n'
     solution_plot += ('-' * len(solution_plot)) + '\n\n'
     solution_plot += '*Minimizer*: ' + minimizer + '\n\n'
-<<<<<<< HEAD
-    solution_plot += '*Functions*:\n\n'
-    solution_plot += fit_function_details_table
-=======
->>>>>>> 2acf14e7
     solution_plot += ('.. figure:: ' + figure_fit + '\n' +
                       '   :align: center' + '\n\n')
 
     return solution_plot
 
-
+  
 def create_rst_page(name, figure_data, figure_start, figure_fit, details_table,
                     minimizer, see_also_link):
     """
@@ -471,14 +318,8 @@
     space = "|\n|\n|\n\n"
     title = generate_rst_title(name)
     data_plot = generate_rst_data_plot(figure_data)
-<<<<<<< HEAD
-    starting_plot = generate_rst_starting_plot(figure_start)
-    solution_plot = generate_rst_solution_plot(figure_fit, details_table,
-                                               minimizer)
-=======
     starting_plot = generate_rst_starting_plot(figure_start, details_table)
     solution_plot = generate_rst_solution_plot(figure_fit, minimizer)
->>>>>>> 2acf14e7
 
     rst_text = title + space + data_plot + starting_plot + solution_plot + \
                space + see_also_link
@@ -504,8 +345,6 @@
         logger.info('Saved {prob_name}.{extension} to {working_directory}'.
                      format(prob_name=prob_name, extension=FILENAME_EXT_HTML,
                             working_directory=file_path))
-<<<<<<< HEAD
-=======
 
 def fit_details_rst_table(functions_str):
     """
@@ -515,34 +354,12 @@
     functions = functions_str.split(';')
     func_names = []
     func_params = []
->>>>>>> 2acf14e7
 
     for function in functions:
-
-<<<<<<< HEAD
-def fit_details_rst_table(functions_str):
-    """
-    Builds an rst table containing the functional form and the parameters
-    given the function definition string of the problem.
-    """
-    functions = functions_str.split(';')
-    func_names = []
-    func_params = []
-
-    for function in functions:
-
         # If string contains UserFunction then it means it is a nist problem
         # Otherwise it is a neutron problem
         if 'UserFunction' in function:
             func_names, func_params = parse_nist_function_def(function)
-
-=======
-        # If string contains UserFunction then it means it is a nist problem
-        # Otherwise it is a neutron problem
-        if 'UserFunction' in function:
-            func_names, func_params = parse_nist_function_def(function)
-
->>>>>>> 2acf14e7
         else:
             func_names, func_params = \
             parse_neutron_function_def(function, func_names, func_params)
@@ -567,78 +384,6 @@
     function_name = function[first_comma+10:second_comma]
     function_parameters = function[second_comma+2:]
     function_parameters = function_parameters.replace(',', ', ')
-<<<<<<< HEAD
-
-    return [function_name], [function_parameters]
-
-
-def parse_neutron_function_def(function, function_names, function_parameters):
-    """
-    Helper function that parses the function definition of a neutron problem
-    and returns the function name and parameters.
-    """
-    first_comma = function.find(',')
-    if first_comma != -1:
-        function_names.append(function[5:first_comma])
-        function_parameters.append(function[first_comma+1:])
-    else:
-        function_names.append(function[5:])
-        function_parameters.append('None')
-
-    for idx in range(0, len(function_parameters)):
-        function_parameters[idx] = function_parameters[idx].replace(',', ', ')
-
-    return function_names, function_parameters
-
-
-def fit_details_table_hdims(function_names, function_parameters):
-    """
-    Helper function that resolves the header dimensions of the fit details
-    table present in the rst visual display page.
-    """
-
-    name_header_dim = max(len(name) for name in function_names)
-    params_header_dim = max(len(parameter) for parameter in function_parameters)
-
-    if name_header_dim < 4:
-        name_header_dim = 4
-    if params_header_dim < 10:
-        params_header_dim = 10
-
-    return name_header_dim, params_header_dim
-
-
-def generate_fit_det_header(name_dim, params_dim):
-    """
-    Generates header of table containing the fit details.
-    """
-
-    header = ''
-    header += '+-' + '-'*name_dim + '-+-' + '-'*params_dim + '-+\n'
-    header += ('| ' + 'Form' + ' '*(name_dim-4) + ' ' +
-               '| ' + 'Parameters' + ' '*(params_dim-10) + ' |\n')
-    header += '+=' + '='*name_dim + '=+=' + '='*params_dim + '=+\n'
-
-    return header
-
-
-def generate_fit_det_body(func_names, func_params, name_dim, params_dim):
-    """
-    Generates the body of table containing fit details.
-    """
-
-    body = ''
-    for idx in range(0, len(func_names)):
-
-        body += ('| ' + func_names[idx] +
-                 ' '*(name_dim-len(func_names[idx])) + ' ' +
-                 '| ' + func_params[idx] +
-                 ' '*(params_dim-len(func_params[idx])) + ' |\n')
-        body += '+-' + '-'*name_dim + '-+-' + '-'*params_dim + '-+\n'
-
-    return body
-
-=======
 
     return [function_name], [function_parameters]
 
@@ -709,7 +454,6 @@
 
     return body
 
->>>>>>> 2acf14e7
 
 def build_rst_table(columns_txt, rows_txt, cells, comparison_type,
                     comparison_dim, using_errors, color_scale=None):
@@ -978,11 +722,6 @@
     logger.info('Saved {file_name}{extension} to {working_directory}'.
                  format(file_name=file_name, extension=file_extension,
                         working_directory=results_dir))
-<<<<<<< HEAD
-=======
-
-
->>>>>>> 2acf14e7
 
 
 def weighted_suffix_string(use_errors):
@@ -995,10 +734,6 @@
 
 
 def make_result_tables_directory(results_dir, group_name):
-<<<<<<< HEAD
-=======
-
->>>>>>> 2acf14e7
     """
     Creates the results directory where the tables are located.
     e.g. fitbenchmarking/results/neutron/Tables/
@@ -1008,23 +743,15 @@
         group_results_dir = os.path.join(results_dir, 'nist')
         if not os.path.exists(group_results_dir):
             os.makedirs(group_results_dir)
-<<<<<<< HEAD
-        tables_dir = os.path.join(group_results_dir, "Tables", group_name)
-=======
         tables_dir = os.path.join(group_results_dir, "tables", group_name)
 
->>>>>>> 2acf14e7
 
     elif 'neutron' in group_name:
         group_results_dir = os.path.join(results_dir, 'neutron')
         if not os.path.exists(group_results_dir):
             os.makedirs(group_results_dir)
-<<<<<<< HEAD
-        tables_dir = os.path.join(group_results_dir, "Tables")
-=======
         tables_dir = os.path.join(group_results_dir, "tables")
-
->>>>>>> 2acf14e7
+        
 
     if not os.path.exists(tables_dir):
         os.makedirs(tables_dir)
