"""
Classes and utility functions to support benchmarking of fitting minimizers in
Mantid or other packages useable from Python.  These benchmarks are
focused on comparing different minimizers in terms of accuracy and
computation time.
"""
# Copyright &copy; 2016 ISIS Rutherford Appleton Laboratory, NScD
# Oak Ridge National Laboratory & European Spallation Source
#
# This file is part of Mantid.
# Mantid is free software; you can redistribute it and/or modify
# it under the terms of the GNU General Public License as published by
# the Free Software Foundation; either version 3 of the License, or
# (at your option) any later version.
#
# Mantid is distributed in the hope that it will be useful,
# but WITHOUT ANY WARRANTY; without even the implied warranty of
# MERCHANTABILITY or FITNESS FOR A PARTICULAR PURPOSE.  See the
# GNU General Public License for more details.
#
# You should have received a copy of the GNU General Public License
# along with this program.  If not, see <http://www.gnu.org/licenses/>.
#
# File change history is stored at: <https://github.com/mantidproject/mantid>.
# Code Documentation is available at: <http://doxygen.mantidproject.org>

from __future__ import (absolute_import, division, print_function)

import os, shutil
import time
import sys

import numpy as np
import mantid.simpleapi as msapi

import input_parsing as iparsing
import test_result

from logging_setup import logger

from plotHelper import *

def do_fitting_benchmark(nist_group_dir=None, cutest_group_dir=None, neutron_data_group_dirs=None,
                         muon_data_group_dir=None, minimizers=None, use_errors=True, results_dir=None):
    """
    Run a fit minimizer benchmark against groups of fitting problems.

    Unless group directories of fitting problems are specified no fitting benchmarking is done.

    NIST and CUTEst refer to the NIST and CUTEst fitting test problem sets, where
    for example CUTEst is used for fit tests in the mathematical numerical literature.

    The Neutron_data group contain fit tests against real noisy experimental neutron data.
    This latter group may grow to contain fitting example from multiple directories.

    @param nist_group_dir :: whether to try to load NIST problems
    @param cutest_group_dir :: whether to try to load CUTEst problems
    @param neutron_data_group_dirs :: base directory where fitting problems are located including NIST+CUTEst
    @param muon_data_group_dir :: base directory where muon fitting problems are located
    @param minimizers :: list of minimizers to test
    @param use_errors :: whether to use observational errors as weights in the cost function
    """

    results_dir = setup_results_directory(results_dir)

    problem_groups = {}

    print("***** SAVING RESULTS IN DIRECTORY {0} *****".format(results_dir))

    if nist_group_dir:
        problem_groups['nist'] = get_nist_problem_files(nist_group_dir)

    elif cutest_group_dir:
        problem_groups['cutest'] = [get_cutest_problem_files(cutest_group_dir)]

    elif neutron_data_group_dirs:
        problem_groups['neutron'] = get_data_groups(neutron_data_group_dirs)

    elif muon_data_group_dir:
        problem_groups['muon'] = get_data_groups(muon_data_group_dir)

    for group_name in problem_groups:
        group_results_dir = os.path.join(results_dir, group_name)

        if os.path.exists(group_results_dir):
            empty_contents_of_folder(group_results_dir)
        else:
            os.makedirs(group_results_dir)


        prob_results = (do_fitting_benchmark_group(group_name, group_results_dir,
                                                  problem_block, minimizers,
                                                  use_errors=use_errors)
                       for problem_block in problem_groups[group_name])

    return prob_results, results_dir



def do_fitting_benchmark_group(group_name, group_results_dir, problem_files, minimizers, use_errors=True):
    """
    Applies minimizers to a group (collection) of test problems. For example the
    collection of all NIST problems

    @param problem_files :: a list of list of files that define a group of
    test problems. For example all the NIST files sub-groupped according to level
    of fitting difficulty, where the lowest list level list the file names

    @param minimizers :: list of minimizers to test
    @param use_errors :: whether to use observational errors as weights in the cost function

    @returns :: problem definitions loaded from the files, and results of running them with
    the minimizers requested
    """

    results_per_problem = []

    # Note the CUTEst problem are assumed to be expressed in NIST format
    if group_name in ['nist', 'cutest']:
        for prob_file in problem_files:
            prob = iparsing.load_nist_fitting_problem_file(prob_file)

            print("* Testing fitting of problem {0}".format(prob.name))
            logger.info("* Testing fitting of problem {0}".format(prob.name))

            results_prob = do_fitting_benchmark_one_problem(prob, group_results_dir, minimizers, use_errors)
            results_per_problem.extend(results_prob)

    elif group_name in ['neutron']:
        for prob_file in problem_files:
            prob = iparsing.load_neutron_data_fitting_problem_file(prob_file)

            print("* Testing fitting of problem {0}".format(prob.name))
            logger.info("* Testing fitting of problem {0}".format(prob.name))

            results_prob = do_fitting_benchmark_one_problem(prob, group_results_dir, minimizers, use_errors)
            results_per_problem.extend(results_prob)

    else:
        raise NameError("Please assign your problem group to a parser.")

    return results_per_problem


def do_fitting_benchmark_one_problem(prob, group_results_dir, minimizers, use_errors=True, count=0, previous_name="none"):
    """
    One problem with potentially several starting points, returns a list (start points) of
    lists (minimizers).

    @param prob :: fitting problem
    @param minimizers :: list of minimizers to evaluate/compare
    @param use_errors :: whether to use observational errors when evaluating accuracy (in the
                         cost function)
    @param count :: the current count for the number of different start values for a given problem
    """

    max_possible_float = sys.float_info.max
    wks, cost_function = prepare_wks_cost_function(prob, use_errors)

    # Each NIST problem generate two results per file - from two different starting points
    results_fit_problem = []

    # Get function definitions for the problem - one for each starting point
    function_defs = get_function_definitions(prob)

    # Loop over the different starting points
    for user_func in function_defs:
        # search for lowest chi2
        min_chi_sq = max_possible_float  # used to store min chi-sq value found. initialised to large value
        best_fit = None
        results_problem_start = []
        for minimizer_name in minimizers:
            t_start = time.clock()

            status, fit_wks, params, errors = run_fit(wks, prob, function=user_func,
                                                      minimizer=minimizer_name,
                                                      cost_function=cost_function)
            t_end = time.clock()

            print("*** Using minimizer {0}, Status: {1}".format(minimizer_name, status))
            logger.info("*** Using minimizer {0}, Status: {1}".format(minimizer_name, status))

            chi_sq = -1
            best_minimizer = None
            function_def = None
            if not status == 'failed':

                if fit_wks:
                    chi_sq = calculate_chi_sq(fit_wks.readY(2))
                    if chi_sq <min_chi_sq:
                        tmp = msapi.ConvertToPointData(fit_wks)
                        best_fit = data(minimizer_name,tmp.readX(1),tmp.readY(1))
                        min_chi_sq = chi_sq
                        best_minimizer = minimizer_name
                        function_def = user_func
                else:
                    chi_sq = float("nan")
                    logger.warning(" No output fit workspace")
                print("Chi_sq: {0}".format(chi_sq))

            result = test_result.FittingTestResult()
            result.problem = prob
            result.fit_status = status
            result.params = params
            result.errors = errors
            result.chi_sq = chi_sq if not chi_sq == -1 else np.nan
            result.runtime = t_end - t_start if not np.isnan(chi_sq) else np.nan
<<<<<<< HEAD
=======
            result.best_minimizer = best_minimizer
            result.function_def = function_def

            print("Result object: {0}".format(result))
>>>>>>> cc651e6a
            results_problem_start.append(result)

        results_fit_problem.append(results_problem_start)

        previous_name, count = make_plots(prob, group_results_dir, best_fit,
                                          wks, previous_name, count, user_func)

    return results_fit_problem


def make_plots(prob, visuals_dir, best_fit, wks, previous_name, count, user_func):
    '''
    Makes a plot of the best fit considering multiple starting points of a
    problem.

    @param prob: fitting problem
    @param best_fit :: best fit data
    @param wks :: workspace with problem data
    @param previous_name :: name of the previous problem
    @param count :: number of different starting points for one problem
    @param user_func :: fitting function
    '''
    VDPage_dir = os.path.join(visuals_dir, "VDPages")
    if not os.path.exists(VDPage_dir):
            os.makedirs(VDPage_dir)
<<<<<<< HEAD
        visuals_dir = VDPage_dir

    figures_dir = os.path.join(visuals_dir, "Figures")

=======

    figures_dir = os.path.join(VDPage_dir, "Figures")
>>>>>>> cc651e6a
    if not os.path.exists(figures_dir):
        os.makedirs(figures_dir)


    # remove the extension (e.g. .nxs) if there is one
    run_ID = prob.name
    k = -1
    k = run_ID.rfind(".")
    if k != -1:
        run_ID = run_ID[:k]

    data_fig=plot()
    tmp=msapi.ConvertToPointData(wks)
    xData = tmp.readX(0)
    yData = tmp.readY(0)
    eData = tmp.readE(0)
    raw = data("Data",xData,yData,eData)
    raw.showError = True
    raw.linestyle = ''
    data_fig.add_data(raw)
    data_fig.labels['y'] = "Arbitrary units"
    data_fig.labels['x'] = "Time ($\mu s$)"
    if prob.name == previous_name:
        count+=1
    else:
        count =1
        previous_name = prob.name
    data_fig.labels['title'] = prob.name[:-3]+" "+str(count)
    data_fig.title_size=10
    data_fig.make_scatter_plot(figures_dir + os.sep + "Data Plot " + run_ID + " " +
                          str(count)+".png")



    fig=plot()
    best_fit.markers=''
    best_fit.linestyle='-'
    best_fit.colour='green'
    best_fit.order_data()
    fig.add_data(best_fit)
    tmp = msapi.ConvertToPointData(wks)
    xData = tmp.readX(0)
    yData = tmp.readY(0)
    eData = tmp.readE(0)
    raw = data("Data",xData,yData,eData)
    raw.showError = True
    raw.linestyle = ''
    fig.add_data(raw)
    fig.labels['y'] = "Arbitrary units"
    fig.labels['x'] = "Time ($\mu s$)"
    fig.labels['title'] = prob.name[:-3]+" "+str(count)
    fig.title_size=10
    figure_name = (figures_dir + os.sep + "Fit for " + run_ID + " " +
                            str(count) + ".png")
    fig.make_scatter_plot(figure_name)


    fit_result = msapi.Fit(user_func, wks, Output='ws_fitting_test',
                           Minimizer='Levenberg-Marquardt',
                           CostFunction='Least squares',IgnoreInvalidData=True,
                           StartX=prob.start_x, EndX=prob.end_x,MaxIterations=0)

    tmp = msapi.ConvertToPointData(fit_result.OutputWorkspace)
    xData = tmp.readX(1)
    yData = tmp.readY(1)
    startData = data("Start Guess",xData,yData)
    startData.order_data()
    startData.colour = "blue"
    startData.markers = ''
    startData.linestyle = "-"
    start_fig = plot()
    start_fig.add_data(raw)
    start_fig.add_data(startData)
    start_fig.labels['x'] = "Time ($\mu s$)"
    start_fig.labels['y'] = "Arbitrary units"
    start_fig.labels['title'] = prob.name[:-3]+" "+str(count)
    start_fig.title_size = 10
    start_figure_name = (figures_dir + os.sep + "start for " + run_ID +
                         " " + str(count) + ".png")
    start_fig.make_scatter_plot(start_figure_name)


    return previous_name, count


def run_fit(wks, prob, function, minimizer='Levenberg-Marquardt', cost_function='Least squares'):
    """
    Fits the data in a workspace with a function, using the algorithm Fit.
    Importantly, the option IgnoreInvalidData is enabled. Check the documentation of Fit for the
    implications of this.

    @param wks :: MatrixWorkspace with data to fit, in the format expected by the algorithm Fit
    @param prob :: Problem definition
    @param function :: function definition as used in the algorithm Fit
    @param minimizer :: minimizer to use in Fit
    @param cost_function :: cost function to use in Fit

    @returns the fitted parameter values and error estimates for these
    """

    fit_result = None
    param_tbl = None

    try:
        # When using 'Least squares' (weighted by errors), ignore nans and zero errors, but don't
        # ignore them when using 'Unweighted least squares' as that would ignore all values!
        ignore_invalid = cost_function == 'Least squares'
        # Note the ugly adhoc exception. We need to reconsider these WISH problems:
        if 'WISH17701' in prob.name:
            ignore_invalid = False

        fit_result = msapi.Fit(function, wks, Output='ws_fitting_test',
                               Minimizer=minimizer,
                               CostFunction=cost_function,
                               IgnoreInvalidData=ignore_invalid,
                               StartX=prob.start_x, EndX=prob.end_x)

    except (RuntimeError, ValueError) as err:
        print("Warning, fit probably failed. Going on. Error: " + str(err))


    if fit_result is None:
        return 'failed', np.nan, np.nan, np.nan

    else:
        param_tbl = fit_result.OutputParameters
        if param_tbl:
            params = param_tbl.column(1)[:-1]
            errors = param_tbl.column(2)[:-1]
        else:
            params = None
            errors = None

        return fit_result.OutputStatus, fit_result.OutputWorkspace, params, errors


def prepare_wks_cost_function(prob, use_errors):
    """
    Build a workspace ready for Fit() and a cost function string according to the problem
    definition.
    """
    if use_errors:
        data_e = None
        if prob.data_pattern_obs_errors is None:
            # Fake observational errors - no correct answer (since we do not know
            # where the y values come from), but we are taking
            # the errrors to be the square root of the absolute y value
            data_e = np.sqrt(abs(prob.data_y))
        else:
            data_e = prob.data_pattern_obs_errors

        wks = msapi.CreateWorkspace(DataX=prob.data_x, DataY=prob.data_y,
                                    DataE=data_e)
        cost_function = 'Least squares'
    else:
        wks = msapi.CreateWorkspace(DataX=prob.data_x, DataY=prob.data_y)
        cost_function = 'Unweighted least squares'

    return wks, cost_function


def calculate_chi_sq(values):
    ''' Function that calculates chi squared given a vector of differences
        between the actual data points and the data points of the fit '''

    return np.sum(np.square(values))


<<<<<<< HEAD
def splitByString(name,min_length,loop=0,splitter=0):
    """
    A simple function for splitting via characters in a long string
    @param name :: input string
    @param min_length :: minimum length of a linestyle
    @param loop :: number of time cycled through the split options
    @param splitter :: index of which split pattern to use
    @returns :: the split string
    """

    tmp = name[min_length:]
    split_at=[";","+",","]

    if splitter+1 >len(split_at):
        if loop>3:
            print ("failed ",name)
            logger.error("failed in splitByString function", name)
            return "..."
        else:
            return splitByString(name,min_length,loop+1)

    loc=tmp.find(split_at[splitter])+min_length

    if loc ==-1+min_length or loc > min_length*2:
        if len(tmp)>min_length:
            return splitByString(name,min_length,loop,splitter+1)
        return name
    else:
        tmp = splitByString(name[loc+1:],min_length,loop,splitter)
        title=name[:loc+1]+"\n"+tmp
        return title


=======
>>>>>>> cc651e6a
def get_function_definitions(prob):
    """
    Produces function definition strings (as a full definition in
    muparser format, including the function and the initial values for
    the parameters), one for every different starting point defined in
    the test problem.

    @param prob :: fitting test problem object

    @returns :: list of function strings ready for Fit()
    """

    function_defs = []

    if prob.starting_values:
        num_starts = len(prob.starting_values[0][1])
        for start_idx in range(0, num_starts):

            start_string = ''  # like: 'b1=250, b2=0.0005'

            for param in prob.starting_values:
                start_string += ('{0}={1},'.format(param[0], param[1][start_idx]))

            if 'name' in prob.equation:
                function_defs.append(prob.equation)
            else:
                function_defs.append("name=UserFunction, Formula={0}, {1}".format(prob.equation, start_string))
    else:
        # Equation from a neutron data spec file. Ready to be used
        function_defs.append(prob.equation)

    return function_defs


def get_nist_problem_files(search_dir):
    """
    Group the NIST problem files into separeate blocks according
    to assumed fitting different levels: lower, average,
    higher.

    @returns :: list of list of problem files
    """

    # Grouped by "level of difficulty"
    nist_lower = ['Misra1a.dat', 'Chwirut2.dat', 'Chwirut1.dat', 'Lanczos3.dat',
                  'Gauss1.dat', 'Gauss2.dat', 'DanWood.dat', 'Misra1b.dat']

    nist_average = ['Kirby2.dat', 'Hahn1.dat', 'MGH17.dat', 'Lanczos1.dat',
                    'Lanczos2.dat', 'Gauss3.dat', 'Misra1c.dat', 'Misra1d.dat',
                    'ENSO.dat']

    nist_higher = ['MGH09.dat', 'Thurber.dat', 'BoxBOD.dat', 'Rat42.dat',
                   'MGH10.dat', 'Eckerle4.dat', 'Rat43.dat', 'Bennett5.dat']

    nist_lower_files = [os.path.join(search_dir, fname) for fname in nist_lower]
    nist_average_files = [os.path.join(search_dir, fname) for fname in nist_average]
    nist_higher_files = [os.path.join(search_dir, fname) for fname in nist_higher]
    problem_files = [nist_lower_files, nist_average_files, nist_higher_files]

    return problem_files


def get_cutest_problem_files(search_dir):

    cutest_all = ['PALMER6C.dat', 'PALMER7C.dat', 'PALMER8C.dat', 'YFITU.dat', 'VESUVIOLS.dat', 'DMN15102LS.dat']

    cutest_files = [os.path.join(search_dir, fname) for fname in cutest_all]

    return cutest_files


def get_data_groups(data_groups_dirs):
    problem_groups = []
    for grp_dir in data_groups_dirs:
        problem_groups.append(get_data_group_problem_files(grp_dir))

    return problem_groups


def get_data_group_problem_files(grp_dir):
    import glob

    search_str = os.path.join(grp_dir, "*.txt")
    probs = glob.glob(search_str)

    probs.sort()

    for problem in probs:
        logger.info(problem)

    return probs


def empty_contents_of_folder(directory):
    ''' Deletes everything in the directory given by directory.

    @param directory :: path to the directory that gets wiped
    '''

    for file in os.listdir(directory):
        file_path = os.path.join(directory, file)

        if os.path.isfile(file_path):
            os.unlink(file_path)
        elif os.path.isdir(file_path):
            shutil.rmtree(file_path)


def setup_results_directory(results_dir):
    '''
    Creates the results directory with name and path given in results_dir.

    @param results_dir :: name (or path) of the results directory.
    '''

    current_dir = os.path.dirname(os.path.realpath(__file__))
    if results_dir is None:
        results_dir = os.path.join(current_dir, "results")

    elif not isinstance(results_dir, str):
        TypeError("results_dir must be a string!")

    elif not os.sep in results_dir:
        results_dir = os.path.join(current_dir, results_dir)


    if not os.path.exists(results_dir):
        os.makedirs(results_dir)

    return results_dir<|MERGE_RESOLUTION|>--- conflicted
+++ resolved
@@ -205,13 +205,9 @@
             result.errors = errors
             result.chi_sq = chi_sq if not chi_sq == -1 else np.nan
             result.runtime = t_end - t_start if not np.isnan(chi_sq) else np.nan
-<<<<<<< HEAD
-=======
             result.best_minimizer = best_minimizer
             result.function_def = function_def
 
-            print("Result object: {0}".format(result))
->>>>>>> cc651e6a
             results_problem_start.append(result)
 
         results_fit_problem.append(results_problem_start)
@@ -237,15 +233,7 @@
     VDPage_dir = os.path.join(visuals_dir, "VDPages")
     if not os.path.exists(VDPage_dir):
             os.makedirs(VDPage_dir)
-<<<<<<< HEAD
-        visuals_dir = VDPage_dir
-
-    figures_dir = os.path.join(visuals_dir, "Figures")
-
-=======
-
     figures_dir = os.path.join(VDPage_dir, "Figures")
->>>>>>> cc651e6a
     if not os.path.exists(figures_dir):
         os.makedirs(figures_dir)
 
@@ -414,42 +402,6 @@
     return np.sum(np.square(values))
 
 
-<<<<<<< HEAD
-def splitByString(name,min_length,loop=0,splitter=0):
-    """
-    A simple function for splitting via characters in a long string
-    @param name :: input string
-    @param min_length :: minimum length of a linestyle
-    @param loop :: number of time cycled through the split options
-    @param splitter :: index of which split pattern to use
-    @returns :: the split string
-    """
-
-    tmp = name[min_length:]
-    split_at=[";","+",","]
-
-    if splitter+1 >len(split_at):
-        if loop>3:
-            print ("failed ",name)
-            logger.error("failed in splitByString function", name)
-            return "..."
-        else:
-            return splitByString(name,min_length,loop+1)
-
-    loc=tmp.find(split_at[splitter])+min_length
-
-    if loc ==-1+min_length or loc > min_length*2:
-        if len(tmp)>min_length:
-            return splitByString(name,min_length,loop,splitter+1)
-        return name
-    else:
-        tmp = splitByString(name[loc+1:],min_length,loop,splitter)
-        title=name[:loc+1]+"\n"+tmp
-        return title
-
-
-=======
->>>>>>> cc651e6a
 def get_function_definitions(prob):
     """
     Produces function definition strings (as a full definition in
