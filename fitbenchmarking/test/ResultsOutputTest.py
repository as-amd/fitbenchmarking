--- conflicted
+++ resolved
@@ -35,12 +35,18 @@
         Path to a directory where file output of various functions
         is dumped.
         """
-<<<<<<< HEAD
-
         current_dir = os.path.dirname(os.path.realpath(__file__))
         dump_dir = os.path.join(current_dir, 'dump')
 
         return dump_dir
+
+
+    def getRSTcurrentDir(self):
+      
+        current_dir = os.path.dirname(os.path.realpath(__file__))
+        current_dir = current_dir.replace("\\", "/")
+
+        return current_dir
 
 
     def NISTproblem(self):
@@ -107,94 +113,10 @@
             the problems in the names array '''
 
         results_per_test = self.ExpectedResultObjectNISTproblemMisra1a()
-=======
-
-        current_dir = os.path.dirname(os.path.realpath(__file__))
-        dump_dir = os.path.join(current_dir, 'dump')
-
-        return dump_dir
->>>>>>> 0cb58521
-
-
-    def getRSTcurrentDir(self):
-
-<<<<<<< HEAD
-=======
-        current_dir = os.path.dirname(os.path.realpath(__file__))
-        current_dir = current_dir.replace("\\", "/")
-
-        return current_dir
-
-
-    def NISTproblem(self):
-        """ Sets up the problem object for the nist problem file Misra1a.dat """
-
-        data_pattern = np.array([ [10.07, 77.6],
-                                  [14.73, 114.9],
-                                  [17.94, 141.1],
-                                  [23.93, 190.8],
-                                  [29.61, 239.9],
-                                  [35.18, 289.0],
-                                  [40.02, 332.8],
-                                  [44.82, 378.4],
-                                  [50.76, 434.8],
-                                  [55.05, 477.3],
-                                  [61.01, 536.8],
-                                  [66.40, 593.1],
-                                  [75.47, 689.1],
-                                  [81.78, 760.0] ])
-
-        prob = test_problem.FittingTestProblem()
-        prob.name = 'Misra1a'
-        prob.linked_name = ("`Misra1a <http://www.itl.nist.gov/"
-                            "div898/strd/nls/data/misra1a.shtml>`__")
-        prob.equation = 'b1*(1-exp(-b2*x))'
-        prob.starting_values = [['b1', [500.0,250.0]],
-                                ['b2', [0.0001,0.0005]]]
-        prob.data_x = data_pattern[:, 1]
-        prob.data_y = data_pattern[:, 0]
-        prob.ref_residual_sum_sq = 1.2455138894E-01
-
-        return prob
-
-
-    def ExpectedResultObjectNISTproblemMisra1a(self):
-
-        prob = self.NISTproblem()
-
-        result1 = test_result.FittingTestResult()
-        result1.problem = prob
-        result1.fit_status = 'success'
-        result1.chi_sq = 0.153327111
-        result1.params = [234.53440075754118, 0.00056218017032756289]
-        result1.errors = [166.95843730560517, 0.00045840028643556361]
-        result1.minimizer = 'Levenberg-Marquardt'
-        result1.function_def = ("name=UserFunction, Formula=b1*(1-exp(-b2*x)), "
-                                "b1=500.0,b2=0.0001,")
-
-        result2 = test_result.FittingTestResult()
-        result2.problem = prob
-        result2.fit_status = 'success'
-        result2.chi_sq = 0.153326918
-        result2.params = [234.53441741161569, 0.00056218011624728884]
-        result2.errors = [166.95846246387609, 0.00045840028235511008]
-        result2.minimizer = 'Levenberg-Marquardt'
-        result2.function_def = ("name=UserFunction, Formula=b1*(1-exp(-b2*x)), "
-                                "b1=250.0,b2=0.0005,")
-
-        return [result1], [result2]
-
-
-    def SetupNISTResults(self):
-        ''' Sets up the results object with only the needed attributes for
-            the problems in the names array '''
-
-        results_per_test = self.ExpectedResultObjectNISTproblemMisra1a()
 
         return results_per_test
 
 
->>>>>>> 0cb58521
     def AccuracyAndRuntimeMockTables(self):
 
         accuracy_tbl = np.array([[1,2,3],
@@ -257,17 +179,12 @@
     def PrepareTableHeader(self):
         ''' Helper function that returns the headers used in making the rst table '''
 
-<<<<<<< HEAD
-        tbl_header_top = ("+" + "-"*105 + "+" + ("-"*21 + "+")*10)
-        tbl_header_text = ("|" + " "*105 + "|" + "Minimizer1" + " "*11 + "|" + \
-=======
         current_dir = self.getRSTcurrentDir()
         linked_problem = "`Misra1a 1 <file:///" + current_dir + \
                          "/dump/nist/VDPages/nist_lower_misra1a.html>`__"
         length_table = len(linked_problem)
         tbl_header_top = ("+" + "-"*length_table + "+" + ("-"*21 + "+")*10)
         tbl_header_text = ("|" + " "*length_table + "|" + "Minimizer1" + " "*11 + "|" + \
->>>>>>> 0cb58521
                            "Minimizer2" + 11*" " + "|" + "Minimizer3" + " "*11 +
                            "|" + \
                            "Minimizer4" + 11*" " + "|" + "Minimizer5" + " "*11 +
@@ -277,11 +194,7 @@
                            "Minimizer8" + 11*" " + "|" + "Minimizer9" + " "*11 +
                            "|" + \
                            "Trust Region" + " "*9 + "|")
-<<<<<<< HEAD
-        tbl_header_bottom = ("+" + "="*105 + "+" + ("="*21 + "+")*10)
-=======
         tbl_header_bottom = ("+" + "="*length_table + "+" + ("="*21 + "+")*10)
->>>>>>> 0cb58521
 
         return tbl_header_top, tbl_header_text, tbl_header_bottom
 
@@ -294,15 +207,7 @@
         tbl_header = tbl_header_top + '\n' + tbl_header_text + '\n' + \
                      tbl_header_bottom + '\n'
         tbl_footer = tbl_header_top + '\n'
-<<<<<<< HEAD
-        tbl_body = ("|`Misra1a 1 <file:///d:/fitbenchmarking/fitbenchmarking/" +
-                    "test/dump/nist/VDPages/nist_lower_misra1a.html>`__|" +
-                    " :ranking-top-1:`1`  | :ranking-low-4:`2`  | " +
-                    ":ranking-low-4:`3`  |\n"
-                    + tbl_footer +
-                    "|`Misra1a 2 <file:///d:/fitbenchmarking/fitbenchmarking/" +
-                    "test/dump/nist/VDPages/nist_lower_misra1a.html>`__|" +
-=======
+        
         linked_problems = ["`Misra1a 1 <file:///" + current_dir + \
                            "/dump/nist/VDPages/nist_lower_misra1a.html>`__",
                            "`Misra1a 2 <file:///" + current_dir + \
@@ -312,7 +217,6 @@
                     ":ranking-low-4:`3`  |\n"
                     + tbl_footer +
                     "|" + linked_problems[1] + "|" +
->>>>>>> 0cb58521
                     " :ranking-low-5:`5`  | :ranking-low-5:`10` |" +
                     " :ranking-low-5:`13` |\n"
                     + tbl_footer)
@@ -323,17 +227,6 @@
 
     def PrepareBuildRSTTableFunctionParameters(self):
 
-<<<<<<< HEAD
-        minimizers = ['Minimizer1','Minimizer2','Minimizer3','Minimizer4',
-                      'Minimizer5', 'Minimizer6','Minimizer7','Minimizer8',
-                      'Minimizer9','DTRS']
-        linked_problems = ["`Misra1a 1 <file:///d:/fitbenchmarking/"
-                           "fitbenchmarking/test/dump/nist/"
-                           "VDPages/nist_lower_misra1a.html>`__",
-                           "`Misra1a 2 <file:///d:/fitbenchmarking/"
-                           "fitbenchmarking/test/dump/nist/"
-                           "VDPages/nist_lower_misra1a.html>`__"]
-=======
         current_dir = self.getRSTcurrentDir()
         minimizers = ['Minimizer1','Minimizer2','Minimizer3','Minimizer4',
                       'Minimizer5', 'Minimizer6','Minimizer7','Minimizer8',
@@ -342,7 +235,6 @@
                            "/dump/nist/VDPages/nist_lower_misra1a.html>`__",
                            "`Misra1a 2 <file:///" + current_dir + \
                            "/dump/nist/VDPages/nist_lower_misra1a.html>`__"]
->>>>>>> 0cb58521
         norm_acc_rankings = np.array([[1,2,3],
                                       [5,10,13]])
         use_errors = True
@@ -374,20 +266,6 @@
 
     def test_buildIndivLinkedProblems_return_NIST_files_Misra1a_linked_problems(self):
 
-<<<<<<< HEAD
-        dump_dir = self.DumpDir()
-        results_per_test = self.SetupNISTResults()
-        group_name = 'nist_lower'
-
-        linked_problems = \
-        build_indiv_linked_problems(results_per_test, group_name, dump_dir)
-        linked_problems_expected = ["`Misra1a 1 <file:///d:/fitbenchmarking/"
-                                    "fitbenchmarking/test/dump/nist/"
-                                    "VDPages/nist_lower_misra1a.html>`__",
-                                    "`Misra1a 2 <file:///d:/fitbenchmarking/"
-                                    "fitbenchmarking/test/dump/nist/"
-                                    "VDPages/nist_lower_misra1a.html>`__"]
-=======
         current_dir = self.getRSTcurrentDir()
         dump_dir = self.DumpDir()
         results_per_test = self.SetupNISTResults()
@@ -404,7 +282,6 @@
                                     "`Misra1a 2 <file:///" + current_dir + \
                                     "/dump/nist/VDPages/nist_lower_misra1a." + \
                                     "html>`__"]
->>>>>>> 0cb58521
 
         self.assertListEqual(linked_problems_expected, linked_problems)
 
@@ -629,18 +506,6 @@
 
     def test_calcFirstColLen_for_NIST_problem_Misra1a_and_Lanczos3(self):
 
-<<<<<<< HEAD
-        cell_len = 21
-        rows_txt = ["`Misra1a 1 <file:///d:/fitbenchmarking/"
-                    "fitbenchmarking/test/dump/nist/"
-                    "VDPages/nist_lower_misra1a.html>`__",
-                    "`Misra1a 2 <file:///d:/fitbenchmarking/"
-                    "fitbenchmarking/test/dump/nist/"
-                    "VDPages/nist_lower_misra1a.html>`__"]
-
-        first_col_len = calc_first_col_len(cell_len, rows_txt)
-        first_col_len_expected = 105
-=======
         current_dir = self.getRSTcurrentDir()
         cell_len = 21
         rows_txt = ["`Misra1a 1 <file:///" + current_dir + \
@@ -650,23 +515,18 @@
 
         first_col_len = calc_first_col_len(cell_len, rows_txt)
         first_col_len_expected = len(rows_txt[0])
->>>>>>> 0cb58521
 
         self.assertEqual(first_col_len_expected, first_col_len)
 
 
     def test_buildRSTTableHeaderChunks_return_header_chucks_for_Misra1a_problem_results(self):
 
-<<<<<<< HEAD
-        first_col_len = 105
-=======
         current_dir = self.getRSTcurrentDir()
         rows_txt = ["`Misra1a 1 <file:///" + current_dir + \
                     "/dump/nist/VDPages/nist_lower_misra1a.html>`__",
                     "`Misra1a 2 <file:///" + current_dir + \
                     "/dump/nist/VDPages/nist_lower_misra1a.html>`__"]
         first_col_len = len(rows_txt[0])
->>>>>>> 0cb58521
         cell_len = 21
         columns_txt = ['Minimizer1', 'Minimizer2', 'Minimizer3', 'Minimizer4',
                        'Minimizer5', 'Minimizer6', 'Minimizer7', 'Minimizer8',
