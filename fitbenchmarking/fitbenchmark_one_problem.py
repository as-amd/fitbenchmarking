--- conflicted
+++ resolved
@@ -155,7 +155,7 @@
                                         y=controller.results,
                                         E=controller.data_e,
                                         sorted_index=index)
-<<<<<<< HEAD
+
         problem = controller.problem
         if 'fitFunction' in init_function_def:
             init_function_def = init_function_def.replace(
@@ -164,21 +164,10 @@
                 'fitFunction', problem.equation)
 
         individual_result = fitbm_result.FittingResult(
-            problem=problem, fit_status=status, chi_sq=chi_sq, runtime=runtime,
-            minimizer=minimizer, ini_function_def=init_function_def,
-            fin_function_def=fin_function_def,)
-=======
-
-        individual_result = \
-            misc.create_result_entry(options=options,
-                                     problem=controller.problem,
-                                     status=status,
-                                     chi_sq=chi_sq,
-                                     runtime=runtime,
-                                     minimizer=minimizer,
-                                     ini_function_def=init_function_def,
-                                     fin_function_def=fin_function_def)
->>>>>>> ca125e7f
+            options=options, problem=problem, fit_status=status,
+            chi_sq=chi_sq, runtime=runtime, minimizer=minimizer,
+            ini_function_def=init_function_def,
+            fin_function_def=fin_function_def)
 
         results_problem.append(individual_result)
 
