--- conflicted
+++ resolved
@@ -118,15 +118,9 @@
     for minimizer in minimizers:
         controller.minimizer = minimizer
 
-<<<<<<< HEAD
-        controller.prepare()
+        init_function_def = controller.problem.get_function_def(
+            params=controller.initial_params)
 
-        init_function_def = controller.problem.get_function_def(params=controller.initial_params)
-=======
-        init_function_def = controller.problem.get_function_def(
-            params=controller.initial_params,
-            function_id=controller.function_id)
->>>>>>> bec98d5b
         try:
             # Calls timeit repeat with repeat = num_runs and number = 1
             runtime_list = \
@@ -143,13 +137,8 @@
 
         controller.cleanup()
 
-<<<<<<< HEAD
-        fin_function_def = controller.problem.get_function_def(params=controller.final_params)
-=======
         fin_function_def = controller.problem.get_function_def(
-            params=controller.final_params,
-            function_id=controller.function_id)
->>>>>>> bec98d5b
+            params=controller.final_params)
 
         if not controller.success:
             chi_sq = np.nan
