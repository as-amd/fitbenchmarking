--- conflicted
+++ resolved
@@ -1,11 +1,4 @@
-<<<<<<< HEAD
-                scipy_ls                                 
-         lm-scipy-no-jac  lm-scipy       trf       dogbox
-prob_0 1        1 (1)[1]     5 (5)  2 (2)[2]  1.54 (1.54)
-prob_1 1           7 (7)  3 (3)[1]  5 (5)[3]     1 (1)[1]
-=======
-                 scipy                                 
+              scipy_ls                                 
        lm-scipy-no-jac  lm-scipy       trf       dogbox
 prob_0        1 (1)[1]     5 (5)  2 (2)[2]  1.54 (1.54)
-prob_1           7 (7)  3 (3)[1]  5 (5)[3]     1 (1)[1]
->>>>>>> e0782124
+prob_1           7 (7)  3 (3)[1]  5 (5)[3]     1 (1)[1]