--- conflicted
+++ resolved
@@ -80,7 +80,6 @@
     prob_name = prob_name.replace(',', '')
     prob_name = prob_name.replace(' ', '_')
 
-<<<<<<< HEAD
     file_name = (group_name + '_' + prob_name + '_' + str(count)).lower()
     file_path = os.path.join(support_pages_dir, file_name)
 
@@ -88,24 +87,6 @@
                                           best_result,
                                           count)
 
-=======
-    support_pages_dir, file_path = \
-        get_filename_and_path(group_name, prob_name,
-                              best_result, results_dir, count)
-    if options.make_plots:
-        plot = plots.Plot(problem=best_result.problem,
-                          options=options,
-                          count=count,
-                          group_results_dir=directory)
-        plot.plot_initial_guess()
-        plot.plot_best_fit(best_result.minimizer, best_result.params)
-
-        fig_fit, fig_start = \
-            get_figure_paths(support_pages_dir, prob_name, count)
-    else:
-        fig_fit = fig_start = "Re-run with make_plots set to yes in the " \
-                              "ini file to generate plots"
->>>>>>> 148ba56a
     root = os.path.dirname(os.path.abspath(__file__))
     main_dir = os.path.dirname(root)
     html_page_dir = os.path.join(main_dir, "HTML_templates")
