"""
This example script is designed to demonstrate the features of fitbenchmarking to benchmark
the performance of Scipy and SasView minimizers against the NIST-type problem definition files
and the SAS_modelling problems.
"""


from __future__ import (absolute_import, division, print_function)
import os
import sys
import glob


# Avoid reaching the maximum recursion depth by setting recursion limit
# This is useful when running multiple data set benchmarking
# Otherwise recursion limit is reached and the interpreter throws an error
sys.setrecursionlimit(10000)

# Insert path to where the scripts are located, relative to
# the example_scripts folder
current_path = os.path.dirname(os.path.realpath(__file__))
fitbenchmarking_folder = os.path.abspath(os.path.join(current_path, os.pardir))
scripts_folder = os.path.join(fitbenchmarking_folder, 'fitbenchmarking')
sys.path.insert(0, scripts_folder)
sys.path.insert(1, fitbenchmarking_folder)

from fitting_benchmarking import do_fitting_benchmark as fitBenchmarking
from results_output import save_results_tables as printTables

# SPECIFY THE SOFTWARE/PACKAGE CONTAINING THE MINIMIZERS YOU WANT TO BENCHMARK
software = ['scipy', 'sasview']

software_options = {'software': software}

# User defined minimizers
# e.g. custom_minimizers = {"scipy": ["lm", "trf", "dogbox"],
#                           "sasview": ["amoeba", "lm", "newton", "de", "pt", "mp"]}
# None will default to the list on the options file
custom_minimizers = None

# SPECIFY THE MINIMIZERS YOU WANT TO BENCHMARK, AND AS A MINIMUM FOR THE SOFTWARE YOU SPECIFIED ABOVE
if len(sys.argv) > 1:
    # Read custom minimizer options from file
    software_options['minimizer_options'] = None
    software_options['options_file'] = current_path + sys.argv[1]
elif custom_minimizers:
    # Custom minimizer options:
    software_options['minimizer_options'] = custom_minimizers
else:
    # Using default minimizers from
    # fitbenchmarking/fitbenchmarking/fitbenchmarking_default_options.json
    software_options['minimizer_options'] = None

# Benchmark problem directories
benchmark_probs_dir = os.path.join(fitbenchmarking_folder,
                                   'benchmark_problems')


"""
Modify results_dir to specify where the results of the fit should be saved
If left as None, they will be saved in a "results" folder in the working dir
If the full path is not given results_dir is created relative to the working dir
"""
results_dir = None

# Whether to use errors in the fitting process
use_errors = True

# Parameters of how the final tables are colored
# e.g. lower that 1.1 -> light yellow, higher than 3 -> dark red
# Change these values to suit your needs
color_scale = [(1.1, 'ranking-top-1'),
               (1.33, 'ranking-top-2'),
               (1.75, 'ranking-med-3'),
               (3, 'ranking-low-4'),
               (float('nan'), 'ranking-low-5')]


# ADD WHICH PROBLEM SETS TO TEST AGAINST HERE
# Do this, in this example file, by selecting sub-folders in benchmark_probs_dir
# problem_sets = ["CUTEst", "Muon", "Neutron", "NIST/average_difficulty", "NIST/high_difficulty", "NIST/low_difficulty",
#                "SAS_modelling/1D"]

<<<<<<< HEAD
problem_sets = ["NIST/low_difficulty", "SAS_modelling/1D"]
=======
problem_sets = ["simple_tests"]
>>>>>>> 7b4d9698

for sub_dir in problem_sets:
    # generate group label/name used for problem set
    label = sub_dir.replace('/', '_')

    # Create full path for the directory that holds a group of problem definition files
    data_dir = os.path.join(benchmark_probs_dir, sub_dir)

    test_data = glob.glob(data_dir + '/*.*')

    if test_data == []:
        print('Problem set {} not found'.format(sub_dir))
        continue

    print('\nRunning the benchmarking on the {} problem set\n'.format(label))
    results_per_group, results_dir = fitBenchmarking(group_name=label, software_options=software_options,
                                                     data_dir=data_dir,
                                                     use_errors=use_errors, results_dir=results_dir)

    print('\nProducing output for the {} problem set\n'.format(label))
    for idx, group_results in enumerate(results_per_group):
        # Display the runtime and accuracy results in a table
        printTables(software_options, group_results,
                    group_name=label, use_errors=use_errors,
                    color_scale=color_scale, results_dir=results_dir)

    print('\nCompleted benchmarking for {} problem set\n'.format(sub_dir))<|MERGE_RESOLUTION|>--- conflicted
+++ resolved
@@ -81,11 +81,7 @@
 # problem_sets = ["CUTEst", "Muon", "Neutron", "NIST/average_difficulty", "NIST/high_difficulty", "NIST/low_difficulty",
 #                "SAS_modelling/1D"]
 
-<<<<<<< HEAD
-problem_sets = ["NIST/low_difficulty", "SAS_modelling/1D"]
-=======
 problem_sets = ["simple_tests"]
->>>>>>> 7b4d9698
 
 for sub_dir in problem_sets:
     # generate group label/name used for problem set
