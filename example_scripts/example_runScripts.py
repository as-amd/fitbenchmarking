--- conflicted
+++ resolved
@@ -70,6 +70,8 @@
 # If the full path is not given and the results_dir name is valid
 #  ../fitbenchmarking/fitbenchmarking/ is taken as the path
 results_dir = None
+
+# Whether to use errors in the fitting process
 use_errors = True
 
 for run_data in ["neutron", "nist"]:
@@ -77,14 +79,6 @@
     if run_data == "neutron":
         group_suffix_names = ['neutron_data']
         group_names = ["Neutron data"]
-<<<<<<< HEAD
-        results_per_group, results_dir = fitBenchmarking(neutron_data_group_dirs=neutron_data_group_dirs,
-                                                         minimizers=minimizers, use_errors=use_errors,
-                                                         results_dir=results_dir)
-
-=======
->>>>>>> bf72ee2a
-
         results_per_group, results_dir = \
         fitBenchmarking(data_dir=neutron_data_dir,
                         minimizers=minimizers,
@@ -94,19 +88,11 @@
         group_names = ['NIST, "lower" difficulty', 'NIST, "average" difficulty',
                        'NIST, "higher" difficulty']
         group_suffix_names = ['nist_lower', 'nist_average', 'nist_higher']
-<<<<<<< HEAD
-        results_per_group, results_dir = fitBenchmarking(nist_group_dir=nist_group_dir,
-                                                         minimizers=minimizers, use_errors=use_errors,
-                                                         results_dir=results_dir)
-
-
-=======
         results_per_group, results_dir = \
         fitBenchmarking(data_dir=nist_data_dir,
                         minimizers=minimizers,
                         use_errors=use_errors,
                         results_dir=results_dir)
->>>>>>> bf72ee2a
     else:
         raise RuntimeError("Invalid run_data, please check if the array"
                            "contains the correct names!")
