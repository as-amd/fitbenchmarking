sudo: required
language: python
python:
  - "2.7"
dist: xenial
virtualenv:
  system_site_packages: true

notifications:
  email:
    recipients:
      - support@fitbenchmarking.com
    on_success: never
    on_failure: always

stages:
  - name: Tests

before_install:
  # Adding RALfit packages
  - sudo apt-get update
  - sudo apt-get install gfortran
  - sudo apt-get install lcov
  - sudo apt-get install libblas-dev
  - sudo apt-get install liblapack-dev

  # Adding gsl pacakges
  - sudo apt-get install gsl-bin
  - sudo apt-get install libgsl-dev
  - sudo apt-get install libgsl-dbg


install:
  # Builds RALfit
  - ./build_ralfit.sh

  - pip install -r requirements.txt
  - pip install .
  - python setup.py externals

  # To access RALfit
  - export LD_LIBRARY_PATH=$HOME/build/fitbenchmarking/fitbenchmarking/RALFit/libRALFit/build/src:$LD_LIBRARY_PATH

  # Python bindings for GSL
  # --force seems to be necessary to link numpy
  - pip install pygsl --force


jobs:
  include:
    - stage: Tests
      name: Unit Tests
      script:
        # ======= CLIs Tests ================ #
        - pytest fitbenchmarking/cli --cov=fitbenchmarking/cli
          --cov-report term-missing
<<<<<<< HEAD
=======
        # ======= Core Tests ================ #
        - pytest fitbenchmarking/core --cov=fitbenchmarking/core
          --cov-report term-missing --cov-append
>>>>>>> ac8af70a
        # ======= Controllers Tests ========= #
        - pytest fitbenchmarking/controllers --cov=fitbenchmarking/controllers
          --cov-report term-missing --cov-append
        # ======= Parsing Tests ============= #
        - pytest fitbenchmarking/parsing --cov=fitbenchmarking/parsing
          --cov-report term-missing --cov-append
        # ======= Results Tests ============= #
        - pytest fitbenchmarking/results_processing --cov=fitbenchmarking/results_processing
          --cov-report term-missing --cov-append
        # ======= Utils Tests =============== #
        - pytest fitbenchmarking/utils --cov=fitbenchmarking/utils
          --cov-report term-missing --cov-append
      after_success:
        - coveralls
    - name: System Tests
      script:
        # ======= System Test =============== #
        - pytest fitbenchmarking/systests<|MERGE_RESOLUTION|>--- conflicted
+++ resolved
@@ -54,12 +54,9 @@
         # ======= CLIs Tests ================ #
         - pytest fitbenchmarking/cli --cov=fitbenchmarking/cli
           --cov-report term-missing
-<<<<<<< HEAD
-=======
         # ======= Core Tests ================ #
         - pytest fitbenchmarking/core --cov=fitbenchmarking/core
           --cov-report term-missing --cov-append
->>>>>>> ac8af70a
         # ======= Controllers Tests ========= #
         - pytest fitbenchmarking/controllers --cov=fitbenchmarking/controllers
           --cov-report term-missing --cov-append
