--- conflicted
+++ resolved
@@ -29,19 +29,12 @@
   - sudo apt-get install libgsl-dev
   - sudo apt-get install libgsl-dbg
 
-<<<<<<< HEAD
-  - sudo apt-get install pandoc
-  
-    # Builds RALfit
-=======
 
 install:
   # Builds RALfit
->>>>>>> 8648758a
   - ./build_ralfit.sh
     # To access RALfit
   - export LD_LIBRARY_PATH=$HOME/build/fitbenchmarking/fitbenchmarking/RALFit/libRALFit/build/src:$LD_LIBRARY_PATH
-
 
     # Builds cutest
   - source build_cutest.sh
@@ -53,16 +46,10 @@
   - export MASTSIF=$HOME/cutest/cutest/sif/
   - export CUTEST=$HOME/cutest/cutest/
   - export MYARCH="pc64.lnx.gfo"	
-
-
-install:
   
   - pip install -r requirements.txt
   - pip install .
   - python setup.py externals
-<<<<<<< HEAD
-  
-=======
 
   # To access RALfit
   - export LD_LIBRARY_PATH=$HOME/build/fitbenchmarking/fitbenchmarking/RALFit/libRALFit/build/src:$LD_LIBRARY_PATH
@@ -71,7 +58,6 @@
   # --force seems to be necessary to link numpy
   - pip install pygsl --force
 
->>>>>>> 8648758a
 
 jobs:
   include:
